--- conflicted
+++ resolved
@@ -4,20 +4,9 @@
 # CONFIG_PCI_DEVICES=n
 # CONFIG_TEST_DEVICES=n
 
-<<<<<<< HEAD
-# Boards:
-#
-CONFIG_SPIKE=y
-CONFIG_SIFIVE_E=y
-CONFIG_SIFIVE_U=y
-CONFIG_RISCV_VIRT=y
-CONFIG_OPENTITAN=y
-CONFIG_TK1=y
-=======
 # Boards are selected by default, uncomment to keep out of the build.
 # CONFIG_SPIKE=n
 # CONFIG_SIFIVE_E=n
 # CONFIG_SIFIVE_U=n
 # CONFIG_RISCV_VIRT=n
 # CONFIG_OPENTITAN=n
->>>>>>> c4d24250
