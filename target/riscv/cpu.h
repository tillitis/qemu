/*
 * QEMU RISC-V CPU
 *
 * Copyright (c) 2016-2017 Sagar Karandikar, sagark@eecs.berkeley.edu
 * Copyright (c) 2017-2018 SiFive, Inc.
 *
 * This program is free software; you can redistribute it and/or modify it
 * under the terms and conditions of the GNU General Public License,
 * version 2 or later, as published by the Free Software Foundation.
 *
 * This program is distributed in the hope it will be useful, but WITHOUT
 * ANY WARRANTY; without even the implied warranty of MERCHANTABILITY or
 * FITNESS FOR A PARTICULAR PURPOSE.  See the GNU General Public License for
 * more details.
 *
 * You should have received a copy of the GNU General Public License along with
 * this program.  If not, see <http://www.gnu.org/licenses/>.
 */

#ifndef RISCV_CPU_H
#define RISCV_CPU_H

#include "hw/core/cpu.h"
#include "hw/registerfields.h"
#include "exec/cpu-defs.h"
#include "qemu/cpu-float.h"
#include "qom/object.h"
#include "qemu/int128.h"
#include "cpu_bits.h"
#include "qapi/qapi-types-common.h"

#define TCG_GUEST_DEFAULT_MO 0

/*
 * RISC-V-specific extra insn start words:
 * 1: Original instruction opcode
 */
#define TARGET_INSN_START_EXTRA_WORDS 1

#define TYPE_RISCV_CPU "riscv-cpu"

#define RISCV_CPU_TYPE_SUFFIX "-" TYPE_RISCV_CPU
#define RISCV_CPU_TYPE_NAME(name) (name RISCV_CPU_TYPE_SUFFIX)
#define CPU_RESOLVING_TYPE TYPE_RISCV_CPU

<<<<<<< HEAD
#define TYPE_RISCV_CPU_ANY               RISCV_CPU_TYPE_NAME("any")
#define TYPE_RISCV_CPU_BASE32            RISCV_CPU_TYPE_NAME("rv32")
#define TYPE_RISCV_CPU_BASE64            RISCV_CPU_TYPE_NAME("rv64")
#define TYPE_RISCV_CPU_IBEX              RISCV_CPU_TYPE_NAME("lowrisc-ibex")
#define TYPE_RISCV_CPU_SHAKTI_C          RISCV_CPU_TYPE_NAME("shakti-c")
#define TYPE_RISCV_CPU_SIFIVE_E31        RISCV_CPU_TYPE_NAME("sifive-e31")
#define TYPE_RISCV_CPU_SIFIVE_E34        RISCV_CPU_TYPE_NAME("sifive-e34")
#define TYPE_RISCV_CPU_SIFIVE_E51        RISCV_CPU_TYPE_NAME("sifive-e51")
#define TYPE_RISCV_CPU_SIFIVE_U34        RISCV_CPU_TYPE_NAME("sifive-u34")
#define TYPE_RISCV_CPU_SIFIVE_U54        RISCV_CPU_TYPE_NAME("sifive-u54")
#define TYPE_RISCV_CPU_TILLITIS_PICORV32 RISCV_CPU_TYPE_NAME("tillitis-picorv32")
=======
#define TYPE_RISCV_CPU_ANY              RISCV_CPU_TYPE_NAME("any")
#define TYPE_RISCV_CPU_BASE32           RISCV_CPU_TYPE_NAME("rv32")
#define TYPE_RISCV_CPU_BASE64           RISCV_CPU_TYPE_NAME("rv64")
#define TYPE_RISCV_CPU_BASE128          RISCV_CPU_TYPE_NAME("x-rv128")
#define TYPE_RISCV_CPU_IBEX             RISCV_CPU_TYPE_NAME("lowrisc-ibex")
#define TYPE_RISCV_CPU_SHAKTI_C         RISCV_CPU_TYPE_NAME("shakti-c")
#define TYPE_RISCV_CPU_SIFIVE_E31       RISCV_CPU_TYPE_NAME("sifive-e31")
#define TYPE_RISCV_CPU_SIFIVE_E34       RISCV_CPU_TYPE_NAME("sifive-e34")
#define TYPE_RISCV_CPU_SIFIVE_E51       RISCV_CPU_TYPE_NAME("sifive-e51")
#define TYPE_RISCV_CPU_SIFIVE_U34       RISCV_CPU_TYPE_NAME("sifive-u34")
#define TYPE_RISCV_CPU_SIFIVE_U54       RISCV_CPU_TYPE_NAME("sifive-u54")
#define TYPE_RISCV_CPU_THEAD_C906       RISCV_CPU_TYPE_NAME("thead-c906")
#define TYPE_RISCV_CPU_HOST             RISCV_CPU_TYPE_NAME("host")
>>>>>>> c1eb2ddf

#if defined(TARGET_RISCV32)
# define TYPE_RISCV_CPU_BASE            TYPE_RISCV_CPU_BASE32
#elif defined(TARGET_RISCV64)
# define TYPE_RISCV_CPU_BASE            TYPE_RISCV_CPU_BASE64
#endif

#define RV(x) ((target_ulong)1 << (x - 'A'))

/*
 * Consider updating register_cpu_props() when adding
 * new MISA bits here.
 */
#define RVI RV('I')
#define RVE RV('E') /* E and I are mutually exclusive */
#define RVM RV('M')
#define RVA RV('A')
#define RVF RV('F')
#define RVD RV('D')
#define RVV RV('V')
#define RVC RV('C')
#define RVS RV('S')
#define RVU RV('U')
#define RVH RV('H')
#define RVJ RV('J')


/* Privileged specification version */
enum {
    PRIV_VERSION_1_10_0 = 0,
    PRIV_VERSION_1_11_0,
    PRIV_VERSION_1_12_0,
};

#define VEXT_VERSION_1_00_0 0x00010000

enum {
    TRANSLATE_SUCCESS,
    TRANSLATE_FAIL,
    TRANSLATE_PMP_FAIL,
    TRANSLATE_G_STAGE_FAIL
};

#define MMU_USER_IDX 3

#define MAX_RISCV_PMPS (16)

typedef struct CPUArchState CPURISCVState;

#if !defined(CONFIG_USER_ONLY)
#include "pmp.h"
#include "debug.h"
#endif

#define RV_VLEN_MAX 1024
#define RV_MAX_MHPMEVENTS 32
#define RV_MAX_MHPMCOUNTERS 32

FIELD(VTYPE, VLMUL, 0, 3)
FIELD(VTYPE, VSEW, 3, 3)
FIELD(VTYPE, VTA, 6, 1)
FIELD(VTYPE, VMA, 7, 1)
FIELD(VTYPE, VEDIV, 8, 2)
FIELD(VTYPE, RESERVED, 10, sizeof(target_ulong) * 8 - 11)

typedef struct PMUCTRState {
    /* Current value of a counter */
    target_ulong mhpmcounter_val;
    /* Current value of a counter in RV32*/
    target_ulong mhpmcounterh_val;
    /* Snapshot values of counter */
    target_ulong mhpmcounter_prev;
    /* Snapshort value of a counter in RV32 */
    target_ulong mhpmcounterh_prev;
    bool started;
    /* Value beyond UINT32_MAX/UINT64_MAX before overflow interrupt trigger */
    target_ulong irq_overflow_left;
} PMUCTRState;

struct CPUArchState {
    target_ulong gpr[32];
    target_ulong gprh[32]; /* 64 top bits of the 128-bit registers */

    /* vector coprocessor state. */
    uint64_t vreg[32 * RV_VLEN_MAX / 64] QEMU_ALIGNED(16);
    target_ulong vxrm;
    target_ulong vxsat;
    target_ulong vl;
    target_ulong vstart;
    target_ulong vtype;
    bool vill;

    target_ulong pc;
    target_ulong load_res;
    target_ulong load_val;

    /* Floating-Point state */
    uint64_t fpr[32]; /* assume both F and D extensions */
    target_ulong frm;
    float_status fp_status;

    target_ulong badaddr;
    target_ulong bins;

    target_ulong guest_phys_fault_addr;

    target_ulong priv_ver;
    target_ulong bext_ver;
    target_ulong vext_ver;

    /* RISCVMXL, but uint32_t for vmstate migration */
    uint32_t misa_mxl;      /* current mxl */
    uint32_t misa_mxl_max;  /* max mxl for this cpu */
    uint32_t misa_ext;      /* current extensions */
    uint32_t misa_ext_mask; /* max ext for this cpu */
    uint32_t xl;            /* current xlen */

    /* 128-bit helpers upper part return value */
    target_ulong retxh;

#ifdef CONFIG_USER_ONLY
    uint32_t elf_flags;
#endif

#ifndef CONFIG_USER_ONLY
    target_ulong priv;
    /* This contains QEMU specific information about the virt state. */
    target_ulong virt;
    target_ulong geilen;
    uint64_t resetvec;

    target_ulong mhartid;
    /*
     * For RV32 this is 32-bit mstatus and 32-bit mstatush.
     * For RV64 this is a 64-bit mstatus.
     */
    uint64_t mstatus;

    uint64_t mip;
    /*
     * MIP contains the software writable version of SEIP ORed with the
     * external interrupt value. The MIP register is always up-to-date.
     * To keep track of the current source, we also save booleans of the values
     * here.
     */
    bool external_seip;
    bool software_seip;

    uint64_t miclaim;

    uint64_t mie;
    uint64_t mideleg;

    target_ulong satp;   /* since: priv-1.10.0 */
    target_ulong stval;
    target_ulong medeleg;

    target_ulong stvec;
    target_ulong sepc;
    target_ulong scause;

    target_ulong mtvec;
    target_ulong mepc;
    target_ulong mcause;
    target_ulong mtval;  /* since: priv-1.10.0 */

    /* Machine and Supervisor interrupt priorities */
    uint8_t miprio[64];
    uint8_t siprio[64];

    /* AIA CSRs */
    target_ulong miselect;
    target_ulong siselect;

    /* Hypervisor CSRs */
    target_ulong hstatus;
    target_ulong hedeleg;
    uint64_t hideleg;
    target_ulong hcounteren;
    target_ulong htval;
    target_ulong htinst;
    target_ulong hgatp;
    target_ulong hgeie;
    target_ulong hgeip;
    uint64_t htimedelta;

    /* Hypervisor controlled virtual interrupt priorities */
    target_ulong hvictl;
    uint8_t hviprio[64];

    /* Upper 64-bits of 128-bit CSRs */
    uint64_t mscratchh;
    uint64_t sscratchh;

    /* Virtual CSRs */
    /*
     * For RV32 this is 32-bit vsstatus and 32-bit vsstatush.
     * For RV64 this is a 64-bit vsstatus.
     */
    uint64_t vsstatus;
    target_ulong vstvec;
    target_ulong vsscratch;
    target_ulong vsepc;
    target_ulong vscause;
    target_ulong vstval;
    target_ulong vsatp;

    /* AIA VS-mode CSRs */
    target_ulong vsiselect;

    target_ulong mtval2;
    target_ulong mtinst;

    /* HS Backup CSRs */
    target_ulong stvec_hs;
    target_ulong sscratch_hs;
    target_ulong sepc_hs;
    target_ulong scause_hs;
    target_ulong stval_hs;
    target_ulong satp_hs;
    uint64_t mstatus_hs;

    /* Signals whether the current exception occurred with two-stage address
       translation active. */
    bool two_stage_lookup;
    /*
     * Signals whether the current exception occurred while doing two-stage
     * address translation for the VS-stage page table walk.
     */
    bool two_stage_indirect_lookup;

    target_ulong scounteren;
    target_ulong mcounteren;

    target_ulong mcountinhibit;

    /* PMU counter state */
    PMUCTRState pmu_ctrs[RV_MAX_MHPMCOUNTERS];

    /* PMU event selector configured values. First three are unused*/
    target_ulong mhpmevent_val[RV_MAX_MHPMEVENTS];

    /* PMU event selector configured values for RV32*/
    target_ulong mhpmeventh_val[RV_MAX_MHPMEVENTS];

    target_ulong sscratch;
    target_ulong mscratch;

    /* Sstc CSRs */
    uint64_t stimecmp;

    uint64_t vstimecmp;

    /* physical memory protection */
    pmp_table_t pmp_state;
    target_ulong mseccfg;

    /* trigger module */
    target_ulong trigger_cur;
    target_ulong tdata1[RV_MAX_TRIGGERS];
    target_ulong tdata2[RV_MAX_TRIGGERS];
    target_ulong tdata3[RV_MAX_TRIGGERS];
    struct CPUBreakpoint *cpu_breakpoint[RV_MAX_TRIGGERS];
    struct CPUWatchpoint *cpu_watchpoint[RV_MAX_TRIGGERS];
    QEMUTimer *itrigger_timer[RV_MAX_TRIGGERS];
    int64_t last_icount;
    bool itrigger_enabled;

    /* machine specific rdtime callback */
    uint64_t (*rdtime_fn)(void *);
    void *rdtime_fn_arg;

    /* machine specific AIA ireg read-modify-write callback */
#define AIA_MAKE_IREG(__isel, __priv, __virt, __vgein, __xlen) \
    ((((__xlen) & 0xff) << 24) | \
     (((__vgein) & 0x3f) << 20) | \
     (((__virt) & 0x1) << 18) | \
     (((__priv) & 0x3) << 16) | \
     (__isel & 0xffff))
#define AIA_IREG_ISEL(__ireg)                  ((__ireg) & 0xffff)
#define AIA_IREG_PRIV(__ireg)                  (((__ireg) >> 16) & 0x3)
#define AIA_IREG_VIRT(__ireg)                  (((__ireg) >> 18) & 0x1)
#define AIA_IREG_VGEIN(__ireg)                 (((__ireg) >> 20) & 0x3f)
#define AIA_IREG_XLEN(__ireg)                  (((__ireg) >> 24) & 0xff)
    int (*aia_ireg_rmw_fn[4])(void *arg, target_ulong reg,
        target_ulong *val, target_ulong new_val, target_ulong write_mask);
    void *aia_ireg_rmw_fn_arg[4];

    /* True if in debugger mode.  */
    bool debugger;

    /*
     * CSRs for PointerMasking extension
     */
    target_ulong mmte;
    target_ulong mpmmask;
    target_ulong mpmbase;
    target_ulong spmmask;
    target_ulong spmbase;
    target_ulong upmmask;
    target_ulong upmbase;

    /* CSRs for execution enviornment configuration */
    uint64_t menvcfg;
    uint64_t mstateen[SMSTATEEN_MAX_COUNT];
    uint64_t hstateen[SMSTATEEN_MAX_COUNT];
    uint64_t sstateen[SMSTATEEN_MAX_COUNT];
    target_ulong senvcfg;
    uint64_t henvcfg;
#endif
    target_ulong cur_pmmask;
    target_ulong cur_pmbase;

    /* Fields from here on are preserved across CPU reset. */
    QEMUTimer *stimer; /* Internal timer for S-mode interrupt */
    QEMUTimer *vstimer; /* Internal timer for VS-mode interrupt */
    bool vstime_irq;

    hwaddr kernel_addr;
    hwaddr fdt_addr;

    /* kvm timer */
    bool kvm_timer_dirty;
    uint64_t kvm_timer_time;
    uint64_t kvm_timer_compare;
    uint64_t kvm_timer_state;
    uint64_t kvm_timer_frequency;
};

OBJECT_DECLARE_CPU_TYPE(RISCVCPU, RISCVCPUClass, RISCV_CPU)

/**
 * RISCVCPUClass:
 * @parent_realize: The parent class' realize handler.
 * @parent_phases: The parent class' reset phase handlers.
 *
 * A RISCV CPU model.
 */
struct RISCVCPUClass {
    /*< private >*/
    CPUClass parent_class;
    /*< public >*/
    DeviceRealize parent_realize;
    ResettablePhases parent_phases;
};

/*
 * map is a 16-bit bitmap: the most significant set bit in map is the maximum
 * satp mode that is supported. It may be chosen by the user and must respect
 * what qemu implements (valid_1_10_32/64) and what the hw is capable of
 * (supported bitmap below).
 *
 * init is a 16-bit bitmap used to make sure the user selected a correct
 * configuration as per the specification.
 *
 * supported is a 16-bit bitmap used to reflect the hw capabilities.
 */
typedef struct {
    uint16_t map, init, supported;
} RISCVSATPMap;

struct RISCVCPUConfig {
    bool ext_i;
    bool ext_e;
    bool ext_g;
    bool ext_m;
    bool ext_a;
    bool ext_f;
    bool ext_d;
    bool ext_c;
    bool ext_s;
    bool ext_u;
    bool ext_h;
    bool ext_j;
    bool ext_v;
    bool ext_zba;
    bool ext_zbb;
    bool ext_zbc;
    bool ext_zbkb;
    bool ext_zbkc;
    bool ext_zbkx;
    bool ext_zbs;
    bool ext_zk;
    bool ext_zkn;
    bool ext_zknd;
    bool ext_zkne;
    bool ext_zknh;
    bool ext_zkr;
    bool ext_zks;
    bool ext_zksed;
    bool ext_zksh;
    bool ext_zkt;
    bool ext_ifencei;
    bool ext_icsr;
    bool ext_icbom;
    bool ext_icboz;
    bool ext_zicond;
    bool ext_zihintpause;
    bool ext_smstateen;
    bool ext_sstc;
    bool ext_svadu;
    bool ext_svinval;
    bool ext_svnapot;
    bool ext_svpbmt;
    bool ext_zdinx;
    bool ext_zawrs;
    bool ext_zfh;
    bool ext_zfhmin;
    bool ext_zfinx;
    bool ext_zhinx;
    bool ext_zhinxmin;
    bool ext_zve32f;
    bool ext_zve64f;
    bool ext_zve64d;
    bool ext_zmmul;
    bool ext_zvfh;
    bool ext_zvfhmin;
    bool ext_smaia;
    bool ext_ssaia;
    bool ext_sscofpmf;
    bool rvv_ta_all_1s;
    bool rvv_ma_all_1s;

    uint32_t mvendorid;
    uint64_t marchid;
    uint64_t mimpid;

    /* Vendor-specific custom extensions */
    bool ext_xtheadba;
    bool ext_xtheadbb;
    bool ext_xtheadbs;
    bool ext_xtheadcmo;
    bool ext_xtheadcondmov;
    bool ext_xtheadfmemidx;
    bool ext_xtheadfmv;
    bool ext_xtheadmac;
    bool ext_xtheadmemidx;
    bool ext_xtheadmempair;
    bool ext_xtheadsync;
    bool ext_XVentanaCondOps;

    uint8_t pmu_num;
    char *priv_spec;
    char *user_spec;
    char *bext_spec;
    char *vext_spec;
    uint16_t vlen;
    uint16_t elen;
    uint16_t cbom_blocksize;
    uint16_t cboz_blocksize;
    bool mmu;
    bool pmp;
    bool epmp;
    bool debug;
    bool misa_w;

    bool short_isa_string;

#ifndef CONFIG_USER_ONLY
    RISCVSATPMap satp_mode;
#endif
};

typedef struct RISCVCPUConfig RISCVCPUConfig;

/**
 * RISCVCPU:
 * @env: #CPURISCVState
 *
 * A RISCV CPU.
 */
struct ArchCPU {
    /*< private >*/
    CPUState parent_obj;
    /*< public >*/
    CPUNegativeOffsetState neg;
    CPURISCVState env;

    char *dyn_csr_xml;
    char *dyn_vreg_xml;

    /* Configuration Settings */
    RISCVCPUConfig cfg;

    QEMUTimer *pmu_timer;
    /* A bitmask of Available programmable counters */
    uint32_t pmu_avail_ctrs;
    /* Mapping of events to counters */
    GHashTable *pmu_event_ctr_map;
};

static inline int riscv_has_ext(CPURISCVState *env, target_ulong ext)
{
    return (env->misa_ext & ext) != 0;
}

#include "cpu_user.h"

extern const char * const riscv_int_regnames[];
extern const char * const riscv_int_regnamesh[];
extern const char * const riscv_fpr_regnames[];

const char *riscv_cpu_get_trap_name(target_ulong cause, bool async);
void riscv_cpu_do_interrupt(CPUState *cpu);
int riscv_cpu_write_elf64_note(WriteCoreDumpFunction f, CPUState *cs,
                               int cpuid, DumpState *s);
int riscv_cpu_write_elf32_note(WriteCoreDumpFunction f, CPUState *cs,
                               int cpuid, DumpState *s);
int riscv_cpu_gdb_read_register(CPUState *cpu, GByteArray *buf, int reg);
int riscv_cpu_gdb_write_register(CPUState *cpu, uint8_t *buf, int reg);
int riscv_cpu_hviprio_index2irq(int index, int *out_irq, int *out_rdzero);
uint8_t riscv_cpu_default_priority(int irq);
uint64_t riscv_cpu_all_pending(CPURISCVState *env);
int riscv_cpu_mirq_pending(CPURISCVState *env);
int riscv_cpu_sirq_pending(CPURISCVState *env);
int riscv_cpu_vsirq_pending(CPURISCVState *env);
bool riscv_cpu_fp_enabled(CPURISCVState *env);
target_ulong riscv_cpu_get_geilen(CPURISCVState *env);
void riscv_cpu_set_geilen(CPURISCVState *env, target_ulong geilen);
bool riscv_cpu_vector_enabled(CPURISCVState *env);
bool riscv_cpu_virt_enabled(CPURISCVState *env);
void riscv_cpu_set_virt_enabled(CPURISCVState *env, bool enable);
bool riscv_cpu_two_stage_lookup(int mmu_idx);
int riscv_cpu_mmu_index(CPURISCVState *env, bool ifetch);
G_NORETURN void  riscv_cpu_do_unaligned_access(CPUState *cs, vaddr addr,
                                               MMUAccessType access_type, int mmu_idx,
                                               uintptr_t retaddr);
bool riscv_cpu_tlb_fill(CPUState *cs, vaddr address, int size,
                        MMUAccessType access_type, int mmu_idx,
                        bool probe, uintptr_t retaddr);
char *riscv_isa_string(RISCVCPU *cpu);
void riscv_cpu_list(void);

#define cpu_list riscv_cpu_list
#define cpu_mmu_index riscv_cpu_mmu_index

#ifndef CONFIG_USER_ONLY
void riscv_cpu_do_transaction_failed(CPUState *cs, hwaddr physaddr,
                                     vaddr addr, unsigned size,
                                     MMUAccessType access_type,
                                     int mmu_idx, MemTxAttrs attrs,
                                     MemTxResult response, uintptr_t retaddr);
hwaddr riscv_cpu_get_phys_page_debug(CPUState *cpu, vaddr addr);
bool riscv_cpu_exec_interrupt(CPUState *cs, int interrupt_request);
void riscv_cpu_swap_hypervisor_regs(CPURISCVState *env);
int riscv_cpu_claim_interrupts(RISCVCPU *cpu, uint64_t interrupts);
uint64_t riscv_cpu_update_mip(RISCVCPU *cpu, uint64_t mask, uint64_t value);
#define BOOL_TO_MASK(x) (-!!(x)) /* helper for riscv_cpu_update_mip value */
void riscv_cpu_set_rdtime_fn(CPURISCVState *env, uint64_t (*fn)(void *),
                             void *arg);
void riscv_cpu_set_aia_ireg_rmw_fn(CPURISCVState *env, uint32_t priv,
                                   int (*rmw_fn)(void *arg,
                                                 target_ulong reg,
                                                 target_ulong *val,
                                                 target_ulong new_val,
                                                 target_ulong write_mask),
                                   void *rmw_fn_arg);
#endif
void riscv_cpu_set_mode(CPURISCVState *env, target_ulong newpriv);

void riscv_translate_init(void);
G_NORETURN void riscv_raise_exception(CPURISCVState *env,
                                      uint32_t exception, uintptr_t pc);

target_ulong riscv_cpu_get_fflags(CPURISCVState *env);
void riscv_cpu_set_fflags(CPURISCVState *env, target_ulong);

#define TB_FLAGS_PRIV_MMU_MASK                3
#define TB_FLAGS_PRIV_HYP_ACCESS_MASK   (1 << 2)
#define TB_FLAGS_MSTATUS_FS MSTATUS_FS
#define TB_FLAGS_MSTATUS_VS MSTATUS_VS

#include "exec/cpu-all.h"

FIELD(TB_FLAGS, MEM_IDX, 0, 3)
FIELD(TB_FLAGS, LMUL, 3, 3)
FIELD(TB_FLAGS, SEW, 6, 3)
/* Skip MSTATUS_VS (0x600) bits */
FIELD(TB_FLAGS, VL_EQ_VLMAX, 11, 1)
FIELD(TB_FLAGS, VILL, 12, 1)
/* Skip MSTATUS_FS (0x6000) bits */
/* Is a Hypervisor instruction load/store allowed? */
FIELD(TB_FLAGS, HLSX, 15, 1)
FIELD(TB_FLAGS, MSTATUS_HS_FS, 16, 2)
FIELD(TB_FLAGS, MSTATUS_HS_VS, 18, 2)
/* The combination of MXL/SXL/UXL that applies to the current cpu mode. */
FIELD(TB_FLAGS, XL, 20, 2)
/* If PointerMasking should be applied */
FIELD(TB_FLAGS, PM_MASK_ENABLED, 22, 1)
FIELD(TB_FLAGS, PM_BASE_ENABLED, 23, 1)
FIELD(TB_FLAGS, VTA, 24, 1)
FIELD(TB_FLAGS, VMA, 25, 1)
/* Native debug itrigger */
FIELD(TB_FLAGS, ITRIGGER, 26, 1)

#ifdef TARGET_RISCV32
#define riscv_cpu_mxl(env)  ((void)(env), MXL_RV32)
#else
static inline RISCVMXL riscv_cpu_mxl(CPURISCVState *env)
{
    return env->misa_mxl;
}
#endif
#define riscv_cpu_mxl_bits(env) (1UL << (4 + riscv_cpu_mxl(env)))

static inline const RISCVCPUConfig *riscv_cpu_cfg(CPURISCVState *env)
{
    return &env_archcpu(env)->cfg;
}

#if defined(TARGET_RISCV32)
#define cpu_recompute_xl(env)  ((void)(env), MXL_RV32)
#else
static inline RISCVMXL cpu_recompute_xl(CPURISCVState *env)
{
    RISCVMXL xl = env->misa_mxl;
#if !defined(CONFIG_USER_ONLY)
    /*
     * When emulating a 32-bit-only cpu, use RV32.
     * When emulating a 64-bit cpu, and MXL has been reduced to RV32,
     * MSTATUSH doesn't have UXL/SXL, therefore XLEN cannot be widened
     * back to RV64 for lower privs.
     */
    if (xl != MXL_RV32) {
        switch (env->priv) {
        case PRV_M:
            break;
        case PRV_U:
            xl = get_field(env->mstatus, MSTATUS64_UXL);
            break;
        default: /* PRV_S | PRV_H */
            xl = get_field(env->mstatus, MSTATUS64_SXL);
            break;
        }
    }
#endif
    return xl;
}
#endif

static inline int riscv_cpu_xlen(CPURISCVState *env)
{
    return 16 << env->xl;
}

#ifdef TARGET_RISCV32
#define riscv_cpu_sxl(env)  ((void)(env), MXL_RV32)
#else
static inline RISCVMXL riscv_cpu_sxl(CPURISCVState *env)
{
#ifdef CONFIG_USER_ONLY
    return env->misa_mxl;
#else
    return get_field(env->mstatus, MSTATUS64_SXL);
#endif
}
#endif

/*
 * Encode LMUL to lmul as follows:
 *     LMUL    vlmul    lmul
 *      1       000       0
 *      2       001       1
 *      4       010       2
 *      8       011       3
 *      -       100       -
 *     1/8      101      -3
 *     1/4      110      -2
 *     1/2      111      -1
 *
 * then, we can calculate VLMAX = vlen >> (vsew + 3 - lmul)
 * e.g. vlen = 256 bits, SEW = 16, LMUL = 1/8
 *      => VLMAX = vlen >> (1 + 3 - (-3))
 *               = 256 >> 7
 *               = 2
 */
static inline uint32_t vext_get_vlmax(RISCVCPU *cpu, target_ulong vtype)
{
    uint8_t sew = FIELD_EX64(vtype, VTYPE, VSEW);
    int8_t lmul = sextract32(FIELD_EX64(vtype, VTYPE, VLMUL), 0, 3);
    return cpu->cfg.vlen >> (sew + 3 - lmul);
}

void cpu_get_tb_cpu_state(CPURISCVState *env, target_ulong *pc,
                          target_ulong *cs_base, uint32_t *pflags);

void riscv_cpu_update_mask(CPURISCVState *env);

RISCVException riscv_csrrw(CPURISCVState *env, int csrno,
                           target_ulong *ret_value,
                           target_ulong new_value, target_ulong write_mask);
RISCVException riscv_csrrw_debug(CPURISCVState *env, int csrno,
                                 target_ulong *ret_value,
                                 target_ulong new_value,
                                 target_ulong write_mask);

static inline void riscv_csr_write(CPURISCVState *env, int csrno,
                                   target_ulong val)
{
    riscv_csrrw(env, csrno, NULL, val, MAKE_64BIT_MASK(0, TARGET_LONG_BITS));
}

static inline target_ulong riscv_csr_read(CPURISCVState *env, int csrno)
{
    target_ulong val = 0;
    riscv_csrrw(env, csrno, &val, 0, 0);
    return val;
}

typedef RISCVException (*riscv_csr_predicate_fn)(CPURISCVState *env,
                                                 int csrno);
typedef RISCVException (*riscv_csr_read_fn)(CPURISCVState *env, int csrno,
                                            target_ulong *ret_value);
typedef RISCVException (*riscv_csr_write_fn)(CPURISCVState *env, int csrno,
                                             target_ulong new_value);
typedef RISCVException (*riscv_csr_op_fn)(CPURISCVState *env, int csrno,
                                          target_ulong *ret_value,
                                          target_ulong new_value,
                                          target_ulong write_mask);

RISCVException riscv_csrrw_i128(CPURISCVState *env, int csrno,
                                Int128 *ret_value,
                                Int128 new_value, Int128 write_mask);

typedef RISCVException (*riscv_csr_read128_fn)(CPURISCVState *env, int csrno,
                                               Int128 *ret_value);
typedef RISCVException (*riscv_csr_write128_fn)(CPURISCVState *env, int csrno,
                                             Int128 new_value);

typedef struct {
    const char *name;
    riscv_csr_predicate_fn predicate;
    riscv_csr_read_fn read;
    riscv_csr_write_fn write;
    riscv_csr_op_fn op;
    riscv_csr_read128_fn read128;
    riscv_csr_write128_fn write128;
    /* The default priv spec version should be PRIV_VERSION_1_10_0 (i.e 0) */
    uint32_t min_priv_ver;
} riscv_csr_operations;

/* CSR function table constants */
enum {
    CSR_TABLE_SIZE = 0x1000
};

/**
 * The event id are encoded based on the encoding specified in the
 * SBI specification v0.3
 */

enum riscv_pmu_event_idx {
    RISCV_PMU_EVENT_HW_CPU_CYCLES = 0x01,
    RISCV_PMU_EVENT_HW_INSTRUCTIONS = 0x02,
    RISCV_PMU_EVENT_CACHE_DTLB_READ_MISS = 0x10019,
    RISCV_PMU_EVENT_CACHE_DTLB_WRITE_MISS = 0x1001B,
    RISCV_PMU_EVENT_CACHE_ITLB_PREFETCH_MISS = 0x10021,
};

/* CSR function table */
extern riscv_csr_operations csr_ops[CSR_TABLE_SIZE];

extern const bool valid_vm_1_10_32[], valid_vm_1_10_64[];

void riscv_get_csr_ops(int csrno, riscv_csr_operations *ops);
void riscv_set_csr_ops(int csrno, riscv_csr_operations *ops);

void riscv_cpu_register_gdb_regs_for_features(CPUState *cs);

uint8_t satp_mode_max_from_map(uint32_t map);
const char *satp_mode_str(uint8_t satp_mode, bool is_32_bit);

#endif /* RISCV_CPU_H */<|MERGE_RESOLUTION|>--- conflicted
+++ resolved
@@ -43,19 +43,6 @@
 #define RISCV_CPU_TYPE_NAME(name) (name RISCV_CPU_TYPE_SUFFIX)
 #define CPU_RESOLVING_TYPE TYPE_RISCV_CPU
 
-<<<<<<< HEAD
-#define TYPE_RISCV_CPU_ANY               RISCV_CPU_TYPE_NAME("any")
-#define TYPE_RISCV_CPU_BASE32            RISCV_CPU_TYPE_NAME("rv32")
-#define TYPE_RISCV_CPU_BASE64            RISCV_CPU_TYPE_NAME("rv64")
-#define TYPE_RISCV_CPU_IBEX              RISCV_CPU_TYPE_NAME("lowrisc-ibex")
-#define TYPE_RISCV_CPU_SHAKTI_C          RISCV_CPU_TYPE_NAME("shakti-c")
-#define TYPE_RISCV_CPU_SIFIVE_E31        RISCV_CPU_TYPE_NAME("sifive-e31")
-#define TYPE_RISCV_CPU_SIFIVE_E34        RISCV_CPU_TYPE_NAME("sifive-e34")
-#define TYPE_RISCV_CPU_SIFIVE_E51        RISCV_CPU_TYPE_NAME("sifive-e51")
-#define TYPE_RISCV_CPU_SIFIVE_U34        RISCV_CPU_TYPE_NAME("sifive-u34")
-#define TYPE_RISCV_CPU_SIFIVE_U54        RISCV_CPU_TYPE_NAME("sifive-u54")
-#define TYPE_RISCV_CPU_TILLITIS_PICORV32 RISCV_CPU_TYPE_NAME("tillitis-picorv32")
-=======
 #define TYPE_RISCV_CPU_ANY              RISCV_CPU_TYPE_NAME("any")
 #define TYPE_RISCV_CPU_BASE32           RISCV_CPU_TYPE_NAME("rv32")
 #define TYPE_RISCV_CPU_BASE64           RISCV_CPU_TYPE_NAME("rv64")
@@ -69,7 +56,7 @@
 #define TYPE_RISCV_CPU_SIFIVE_U54       RISCV_CPU_TYPE_NAME("sifive-u54")
 #define TYPE_RISCV_CPU_THEAD_C906       RISCV_CPU_TYPE_NAME("thead-c906")
 #define TYPE_RISCV_CPU_HOST             RISCV_CPU_TYPE_NAME("host")
->>>>>>> c1eb2ddf
+#define TYPE_RISCV_CPU_TILLITIS_PICORV32 RISCV_CPU_TYPE_NAME("tillitis-picorv32")
 
 #if defined(TARGET_RISCV32)
 # define TYPE_RISCV_CPU_BASE            TYPE_RISCV_CPU_BASE32
