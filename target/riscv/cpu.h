/*
 * QEMU RISC-V CPU
 *
 * Copyright (c) 2016-2017 Sagar Karandikar, sagark@eecs.berkeley.edu
 * Copyright (c) 2017-2018 SiFive, Inc.
 *
 * This program is free software; you can redistribute it and/or modify it
 * under the terms and conditions of the GNU General Public License,
 * version 2 or later, as published by the Free Software Foundation.
 *
 * This program is distributed in the hope it will be useful, but WITHOUT
 * ANY WARRANTY; without even the implied warranty of MERCHANTABILITY or
 * FITNESS FOR A PARTICULAR PURPOSE.  See the GNU General Public License for
 * more details.
 *
 * You should have received a copy of the GNU General Public License along with
 * this program.  If not, see <http://www.gnu.org/licenses/>.
 */

#ifndef RISCV_CPU_H
#define RISCV_CPU_H

#include "hw/core/cpu.h"
#include "hw/registerfields.h"
#include "hw/qdev-properties.h"
#include "exec/cpu-defs.h"
#include "exec/gdbstub.h"
#include "qemu/cpu-float.h"
#include "qom/object.h"
#include "qemu/int128.h"
#include "cpu_bits.h"
#include "cpu_cfg.h"
#include "qapi/qapi-types-common.h"
#include "cpu-qom.h"

typedef struct CPUArchState CPURISCVState;

#define CPU_RESOLVING_TYPE TYPE_RISCV_CPU

<<<<<<< HEAD
#define TYPE_RISCV_CPU_ANY               RISCV_CPU_TYPE_NAME("any")
#define TYPE_RISCV_CPU_BASE32            RISCV_CPU_TYPE_NAME("rv32")
#define TYPE_RISCV_CPU_BASE64            RISCV_CPU_TYPE_NAME("rv64")
#define TYPE_RISCV_CPU_IBEX              RISCV_CPU_TYPE_NAME("lowrisc-ibex")
#define TYPE_RISCV_CPU_SHAKTI_C          RISCV_CPU_TYPE_NAME("shakti-c")
#define TYPE_RISCV_CPU_SIFIVE_E31        RISCV_CPU_TYPE_NAME("sifive-e31")
#define TYPE_RISCV_CPU_SIFIVE_E34        RISCV_CPU_TYPE_NAME("sifive-e34")
#define TYPE_RISCV_CPU_SIFIVE_E51        RISCV_CPU_TYPE_NAME("sifive-e51")
#define TYPE_RISCV_CPU_SIFIVE_U34        RISCV_CPU_TYPE_NAME("sifive-u34")
#define TYPE_RISCV_CPU_SIFIVE_U54        RISCV_CPU_TYPE_NAME("sifive-u54")
#define TYPE_RISCV_CPU_TILLITIS_PICORV32 RISCV_CPU_TYPE_NAME("tillitis-picorv32")

=======
>>>>>>> c4d24250
#if defined(TARGET_RISCV32)
# define TYPE_RISCV_CPU_BASE            TYPE_RISCV_CPU_BASE32
#elif defined(TARGET_RISCV64)
# define TYPE_RISCV_CPU_BASE            TYPE_RISCV_CPU_BASE64
#endif

/*
 * RISC-V-specific extra insn start words:
 * 1: Original instruction opcode
 */
#define TARGET_INSN_START_EXTRA_WORDS 1

#define RV(x) ((target_ulong)1 << (x - 'A'))

/*
 * Update misa_bits[], misa_ext_info_arr[] and misa_ext_cfgs[]
 * when adding new MISA bits here.
 */
#define RVI RV('I')
#define RVE RV('E') /* E and I are mutually exclusive */
#define RVM RV('M')
#define RVA RV('A')
#define RVF RV('F')
#define RVD RV('D')
#define RVV RV('V')
#define RVC RV('C')
#define RVS RV('S')
#define RVU RV('U')
#define RVH RV('H')
#define RVJ RV('J')
#define RVG RV('G')
#define RVB RV('B')

extern const uint32_t misa_bits[];
const char *riscv_get_misa_ext_name(uint32_t bit);
const char *riscv_get_misa_ext_description(uint32_t bit);

#define CPU_CFG_OFFSET(_prop) offsetof(struct RISCVCPUConfig, _prop)

typedef struct riscv_cpu_profile {
    struct riscv_cpu_profile *parent;
    const char *name;
    uint32_t misa_ext;
    bool enabled;
    bool user_set;
    int priv_spec;
    int satp_mode;
    const int32_t ext_offsets[];
} RISCVCPUProfile;

#define RISCV_PROFILE_EXT_LIST_END -1
#define RISCV_PROFILE_ATTR_UNUSED -1

extern RISCVCPUProfile *riscv_profiles[];

/* Privileged specification version */
#define PRIV_VER_1_10_0_STR "v1.10.0"
#define PRIV_VER_1_11_0_STR "v1.11.0"
#define PRIV_VER_1_12_0_STR "v1.12.0"
#define PRIV_VER_1_13_0_STR "v1.13.0"
enum {
    PRIV_VERSION_1_10_0 = 0,
    PRIV_VERSION_1_11_0,
    PRIV_VERSION_1_12_0,
    PRIV_VERSION_1_13_0,

    PRIV_VERSION_LATEST = PRIV_VERSION_1_13_0,
};

#define VEXT_VERSION_1_00_0 0x00010000
#define VEXT_VER_1_00_0_STR "v1.0"

enum {
    TRANSLATE_SUCCESS,
    TRANSLATE_FAIL,
    TRANSLATE_PMP_FAIL,
    TRANSLATE_G_STAGE_FAIL
};

/* Extension context status */
typedef enum {
    EXT_STATUS_DISABLED = 0,
    EXT_STATUS_INITIAL,
    EXT_STATUS_CLEAN,
    EXT_STATUS_DIRTY,
} RISCVExtStatus;

typedef struct riscv_cpu_implied_exts_rule {
#ifndef CONFIG_USER_ONLY
    /*
     * Bitmask indicates the rule enabled status for the harts.
     * This enhancement is only available in system-mode QEMU,
     * as we don't have a good way (e.g. mhartid) to distinguish
     * the SMP cores in user-mode QEMU.
     */
    unsigned long *enabled;
#endif
    /* True if this is a MISA implied rule. */
    bool is_misa;
    /* ext is MISA bit if is_misa flag is true, else multi extension offset. */
    const uint32_t ext;
    const uint32_t implied_misa_exts;
    const uint32_t implied_multi_exts[];
} RISCVCPUImpliedExtsRule;

extern RISCVCPUImpliedExtsRule *riscv_misa_ext_implied_rules[];
extern RISCVCPUImpliedExtsRule *riscv_multi_ext_implied_rules[];

#define RISCV_IMPLIED_EXTS_RULE_END -1

#define MMU_USER_IDX 3

#define MAX_RISCV_PMPS (16)

#if !defined(CONFIG_USER_ONLY)
#include "pmp.h"
#include "debug.h"
#endif

#define RV_VLEN_MAX 1024
#define RV_MAX_MHPMEVENTS 32
#define RV_MAX_MHPMCOUNTERS 32

FIELD(VTYPE, VLMUL, 0, 3)
FIELD(VTYPE, VSEW, 3, 3)
FIELD(VTYPE, VTA, 6, 1)
FIELD(VTYPE, VMA, 7, 1)
FIELD(VTYPE, VEDIV, 8, 2)
FIELD(VTYPE, RESERVED, 10, sizeof(target_ulong) * 8 - 11)

typedef struct PMUCTRState {
    /* Current value of a counter */
    target_ulong mhpmcounter_val;
    /* Current value of a counter in RV32 */
    target_ulong mhpmcounterh_val;
    /* Snapshot values of counter */
    target_ulong mhpmcounter_prev;
    /* Snapshort value of a counter in RV32 */
    target_ulong mhpmcounterh_prev;
    /* Value beyond UINT32_MAX/UINT64_MAX before overflow interrupt trigger */
    target_ulong irq_overflow_left;
} PMUCTRState;

typedef struct PMUFixedCtrState {
        /* Track cycle and icount for each privilege mode */
        uint64_t counter[4];
        uint64_t counter_prev[4];
        /* Track cycle and icount for each privilege mode when V = 1*/
        uint64_t counter_virt[2];
        uint64_t counter_virt_prev[2];
} PMUFixedCtrState;

struct CPUArchState {
    target_ulong gpr[32];
    target_ulong gprh[32]; /* 64 top bits of the 128-bit registers */

    /* vector coprocessor state. */
    uint64_t vreg[32 * RV_VLEN_MAX / 64] QEMU_ALIGNED(16);
    target_ulong vxrm;
    target_ulong vxsat;
    target_ulong vl;
    target_ulong vstart;
    target_ulong vtype;
    bool vill;

    target_ulong pc;
    target_ulong load_res;
    target_ulong load_val;

    /* Floating-Point state */
    uint64_t fpr[32]; /* assume both F and D extensions */
    target_ulong frm;
    float_status fp_status;

    target_ulong badaddr;
    target_ulong bins;

    target_ulong guest_phys_fault_addr;

    target_ulong priv_ver;
    target_ulong vext_ver;

    /* RISCVMXL, but uint32_t for vmstate migration */
    uint32_t misa_mxl;      /* current mxl */
    uint32_t misa_ext;      /* current extensions */
    uint32_t misa_ext_mask; /* max ext for this cpu */
    uint32_t xl;            /* current xlen */

    /* 128-bit helpers upper part return value */
    target_ulong retxh;

    target_ulong jvt;

#ifdef CONFIG_USER_ONLY
    uint32_t elf_flags;
#endif

#ifndef CONFIG_USER_ONLY
    target_ulong priv;
    /* This contains QEMU specific information about the virt state. */
    bool virt_enabled;
    target_ulong geilen;
    uint64_t resetvec;

    target_ulong mhartid;
    /*
     * For RV32 this is 32-bit mstatus and 32-bit mstatush.
     * For RV64 this is a 64-bit mstatus.
     */
    uint64_t mstatus;

    uint64_t mip;
    /*
     * MIP contains the software writable version of SEIP ORed with the
     * external interrupt value. The MIP register is always up-to-date.
     * To keep track of the current source, we also save booleans of the values
     * here.
     */
    bool external_seip;
    bool software_seip;

    uint64_t miclaim;

    uint64_t mie;
    uint64_t mideleg;

    /*
     * When mideleg[i]=0 and mvien[i]=1, sie[i] is no more
     * alias of mie[i] and needs to be maintained separately.
     */
    uint64_t sie;

    /*
     * When hideleg[i]=0 and hvien[i]=1, vsie[i] is no more
     * alias of sie[i] (mie[i]) and needs to be maintained separately.
     */
    uint64_t vsie;

    target_ulong satp;   /* since: priv-1.10.0 */
    target_ulong stval;
    target_ulong medeleg;

    target_ulong stvec;
    target_ulong sepc;
    target_ulong scause;

    target_ulong mtvec;
    target_ulong mepc;
    target_ulong mcause;
    target_ulong mtval;  /* since: priv-1.10.0 */

    /* Machine and Supervisor interrupt priorities */
    uint8_t miprio[64];
    uint8_t siprio[64];

    /* AIA CSRs */
    target_ulong miselect;
    target_ulong siselect;
    uint64_t mvien;
    uint64_t mvip;

    /* Hypervisor CSRs */
    target_ulong hstatus;
    target_ulong hedeleg;
    uint64_t hideleg;
    uint32_t hcounteren;
    target_ulong htval;
    target_ulong htinst;
    target_ulong hgatp;
    target_ulong hgeie;
    target_ulong hgeip;
    uint64_t htimedelta;
    uint64_t hvien;

    /*
     * Bits VSSIP, VSTIP and VSEIP in hvip are maintained in mip. Other bits
     * from 0:12 are reserved. Bits 13:63 are not aliased and must be separately
     * maintain in hvip.
     */
    uint64_t hvip;

    /* Hypervisor controlled virtual interrupt priorities */
    target_ulong hvictl;
    uint8_t hviprio[64];

    /* Upper 64-bits of 128-bit CSRs */
    uint64_t mscratchh;
    uint64_t sscratchh;

    /* Virtual CSRs */
    /*
     * For RV32 this is 32-bit vsstatus and 32-bit vsstatush.
     * For RV64 this is a 64-bit vsstatus.
     */
    uint64_t vsstatus;
    target_ulong vstvec;
    target_ulong vsscratch;
    target_ulong vsepc;
    target_ulong vscause;
    target_ulong vstval;
    target_ulong vsatp;

    /* AIA VS-mode CSRs */
    target_ulong vsiselect;

    target_ulong mtval2;
    target_ulong mtinst;

    /* HS Backup CSRs */
    target_ulong stvec_hs;
    target_ulong sscratch_hs;
    target_ulong sepc_hs;
    target_ulong scause_hs;
    target_ulong stval_hs;
    target_ulong satp_hs;
    uint64_t mstatus_hs;

    /*
     * Signals whether the current exception occurred with two-stage address
     * translation active.
     */
    bool two_stage_lookup;
    /*
     * Signals whether the current exception occurred while doing two-stage
     * address translation for the VS-stage page table walk.
     */
    bool two_stage_indirect_lookup;

    uint32_t scounteren;
    uint32_t mcounteren;

    uint32_t mcountinhibit;

    /* PMU cycle & instret privilege mode filtering */
    target_ulong mcyclecfg;
    target_ulong mcyclecfgh;
    target_ulong minstretcfg;
    target_ulong minstretcfgh;

    /* PMU counter state */
    PMUCTRState pmu_ctrs[RV_MAX_MHPMCOUNTERS];

    /* PMU event selector configured values. First three are unused */
    target_ulong mhpmevent_val[RV_MAX_MHPMEVENTS];

    /* PMU event selector configured values for RV32 */
    target_ulong mhpmeventh_val[RV_MAX_MHPMEVENTS];

    PMUFixedCtrState pmu_fixed_ctrs[2];

    target_ulong sscratch;
    target_ulong mscratch;

    /* Sstc CSRs */
    uint64_t stimecmp;

    uint64_t vstimecmp;

    /* physical memory protection */
    pmp_table_t pmp_state;
    target_ulong mseccfg;

    /* trigger module */
    target_ulong trigger_cur;
    target_ulong tdata1[RV_MAX_TRIGGERS];
    target_ulong tdata2[RV_MAX_TRIGGERS];
    target_ulong tdata3[RV_MAX_TRIGGERS];
    target_ulong mcontext;
    struct CPUBreakpoint *cpu_breakpoint[RV_MAX_TRIGGERS];
    struct CPUWatchpoint *cpu_watchpoint[RV_MAX_TRIGGERS];
    QEMUTimer *itrigger_timer[RV_MAX_TRIGGERS];
    int64_t last_icount;
    bool itrigger_enabled;

    /* machine specific rdtime callback */
    uint64_t (*rdtime_fn)(void *);
    void *rdtime_fn_arg;

    /* machine specific AIA ireg read-modify-write callback */
#define AIA_MAKE_IREG(__isel, __priv, __virt, __vgein, __xlen) \
    ((((__xlen) & 0xff) << 24) | \
     (((__vgein) & 0x3f) << 20) | \
     (((__virt) & 0x1) << 18) | \
     (((__priv) & 0x3) << 16) | \
     (__isel & 0xffff))
#define AIA_IREG_ISEL(__ireg)                  ((__ireg) & 0xffff)
#define AIA_IREG_PRIV(__ireg)                  (((__ireg) >> 16) & 0x3)
#define AIA_IREG_VIRT(__ireg)                  (((__ireg) >> 18) & 0x1)
#define AIA_IREG_VGEIN(__ireg)                 (((__ireg) >> 20) & 0x3f)
#define AIA_IREG_XLEN(__ireg)                  (((__ireg) >> 24) & 0xff)
    int (*aia_ireg_rmw_fn[4])(void *arg, target_ulong reg,
        target_ulong *val, target_ulong new_val, target_ulong write_mask);
    void *aia_ireg_rmw_fn_arg[4];

    /* True if in debugger mode.  */
    bool debugger;

    /*
     * CSRs for PointerMasking extension
     */
    target_ulong mmte;
    target_ulong mpmmask;
    target_ulong mpmbase;
    target_ulong spmmask;
    target_ulong spmbase;
    target_ulong upmmask;
    target_ulong upmbase;

    /* CSRs for execution environment configuration */
    uint64_t menvcfg;
    uint64_t mstateen[SMSTATEEN_MAX_COUNT];
    uint64_t hstateen[SMSTATEEN_MAX_COUNT];
    uint64_t sstateen[SMSTATEEN_MAX_COUNT];
    target_ulong senvcfg;
    uint64_t henvcfg;
#endif
    target_ulong cur_pmmask;
    target_ulong cur_pmbase;

    /* Fields from here on are preserved across CPU reset. */
    QEMUTimer *stimer; /* Internal timer for S-mode interrupt */
    QEMUTimer *vstimer; /* Internal timer for VS-mode interrupt */
    bool vstime_irq;

    hwaddr kernel_addr;
    hwaddr fdt_addr;

#ifdef CONFIG_KVM
    /* kvm timer */
    bool kvm_timer_dirty;
    uint64_t kvm_timer_time;
    uint64_t kvm_timer_compare;
    uint64_t kvm_timer_state;
    uint64_t kvm_timer_frequency;
#endif /* CONFIG_KVM */
};

/*
 * RISCVCPU:
 * @env: #CPURISCVState
 *
 * A RISCV CPU.
 */
struct ArchCPU {
    CPUState parent_obj;

    CPURISCVState env;

    GDBFeature dyn_csr_feature;
    GDBFeature dyn_vreg_feature;

    /* Configuration Settings */
    RISCVCPUConfig cfg;

    QEMUTimer *pmu_timer;
    /* A bitmask of Available programmable counters */
    uint32_t pmu_avail_ctrs;
    /* Mapping of events to counters */
    GHashTable *pmu_event_ctr_map;
    const GPtrArray *decoders;
};

/**
 * RISCVCPUClass:
 * @parent_realize: The parent class' realize handler.
 * @parent_phases: The parent class' reset phase handlers.
 *
 * A RISCV CPU model.
 */
struct RISCVCPUClass {
    CPUClass parent_class;

    DeviceRealize parent_realize;
    ResettablePhases parent_phases;
    uint32_t misa_mxl_max;  /* max mxl for this cpu */
};

static inline int riscv_has_ext(CPURISCVState *env, target_ulong ext)
{
    return (env->misa_ext & ext) != 0;
}

#include "cpu_user.h"

extern const char * const riscv_int_regnames[];
extern const char * const riscv_int_regnamesh[];
extern const char * const riscv_fpr_regnames[];

const char *riscv_cpu_get_trap_name(target_ulong cause, bool async);
int riscv_cpu_write_elf64_note(WriteCoreDumpFunction f, CPUState *cs,
                               int cpuid, DumpState *s);
int riscv_cpu_write_elf32_note(WriteCoreDumpFunction f, CPUState *cs,
                               int cpuid, DumpState *s);
int riscv_cpu_gdb_read_register(CPUState *cpu, GByteArray *buf, int reg);
int riscv_cpu_gdb_write_register(CPUState *cpu, uint8_t *buf, int reg);
int riscv_cpu_hviprio_index2irq(int index, int *out_irq, int *out_rdzero);
uint8_t riscv_cpu_default_priority(int irq);
uint64_t riscv_cpu_all_pending(CPURISCVState *env);
int riscv_cpu_mirq_pending(CPURISCVState *env);
int riscv_cpu_sirq_pending(CPURISCVState *env);
int riscv_cpu_vsirq_pending(CPURISCVState *env);
bool riscv_cpu_fp_enabled(CPURISCVState *env);
target_ulong riscv_cpu_get_geilen(CPURISCVState *env);
void riscv_cpu_set_geilen(CPURISCVState *env, target_ulong geilen);
bool riscv_cpu_vector_enabled(CPURISCVState *env);
void riscv_cpu_set_virt_enabled(CPURISCVState *env, bool enable);
int riscv_env_mmu_index(CPURISCVState *env, bool ifetch);
G_NORETURN void  riscv_cpu_do_unaligned_access(CPUState *cs, vaddr addr,
                                               MMUAccessType access_type,
                                               int mmu_idx, uintptr_t retaddr);
bool riscv_cpu_tlb_fill(CPUState *cs, vaddr address, int size,
                        MMUAccessType access_type, int mmu_idx,
                        bool probe, uintptr_t retaddr);
char *riscv_isa_string(RISCVCPU *cpu);
int riscv_cpu_max_xlen(RISCVCPUClass *mcc);
bool riscv_cpu_option_set(const char *optname);

#ifndef CONFIG_USER_ONLY
void riscv_cpu_do_interrupt(CPUState *cpu);
void riscv_isa_write_fdt(RISCVCPU *cpu, void *fdt, char *nodename);
void riscv_cpu_do_transaction_failed(CPUState *cs, hwaddr physaddr,
                                     vaddr addr, unsigned size,
                                     MMUAccessType access_type,
                                     int mmu_idx, MemTxAttrs attrs,
                                     MemTxResult response, uintptr_t retaddr);
hwaddr riscv_cpu_get_phys_page_debug(CPUState *cpu, vaddr addr);
bool riscv_cpu_exec_interrupt(CPUState *cs, int interrupt_request);
void riscv_cpu_swap_hypervisor_regs(CPURISCVState *env);
int riscv_cpu_claim_interrupts(RISCVCPU *cpu, uint64_t interrupts);
uint64_t riscv_cpu_update_mip(CPURISCVState *env, uint64_t mask,
                              uint64_t value);
void riscv_cpu_interrupt(CPURISCVState *env);
#define BOOL_TO_MASK(x) (-!!(x)) /* helper for riscv_cpu_update_mip value */
void riscv_cpu_set_rdtime_fn(CPURISCVState *env, uint64_t (*fn)(void *),
                             void *arg);
void riscv_cpu_set_aia_ireg_rmw_fn(CPURISCVState *env, uint32_t priv,
                                   int (*rmw_fn)(void *arg,
                                                 target_ulong reg,
                                                 target_ulong *val,
                                                 target_ulong new_val,
                                                 target_ulong write_mask),
                                   void *rmw_fn_arg);

RISCVException smstateen_acc_ok(CPURISCVState *env, int index, uint64_t bit);
#endif /* !CONFIG_USER_ONLY */

void riscv_cpu_set_mode(CPURISCVState *env, target_ulong newpriv, bool virt_en);

void riscv_translate_init(void);
G_NORETURN void riscv_raise_exception(CPURISCVState *env,
                                      uint32_t exception, uintptr_t pc);

target_ulong riscv_cpu_get_fflags(CPURISCVState *env);
void riscv_cpu_set_fflags(CPURISCVState *env, target_ulong);

#include "exec/cpu-all.h"

FIELD(TB_FLAGS, MEM_IDX, 0, 3)
FIELD(TB_FLAGS, FS, 3, 2)
/* Vector flags */
FIELD(TB_FLAGS, VS, 5, 2)
FIELD(TB_FLAGS, LMUL, 7, 3)
FIELD(TB_FLAGS, SEW, 10, 3)
FIELD(TB_FLAGS, VL_EQ_VLMAX, 13, 1)
FIELD(TB_FLAGS, VILL, 14, 1)
FIELD(TB_FLAGS, VSTART_EQ_ZERO, 15, 1)
/* The combination of MXL/SXL/UXL that applies to the current cpu mode. */
FIELD(TB_FLAGS, XL, 16, 2)
/* If PointerMasking should be applied */
FIELD(TB_FLAGS, PM_MASK_ENABLED, 18, 1)
FIELD(TB_FLAGS, PM_BASE_ENABLED, 19, 1)
FIELD(TB_FLAGS, VTA, 20, 1)
FIELD(TB_FLAGS, VMA, 21, 1)
/* Native debug itrigger */
FIELD(TB_FLAGS, ITRIGGER, 22, 1)
/* Virtual mode enabled */
FIELD(TB_FLAGS, VIRT_ENABLED, 23, 1)
FIELD(TB_FLAGS, PRIV, 24, 2)
FIELD(TB_FLAGS, AXL, 26, 2)

#ifdef TARGET_RISCV32
#define riscv_cpu_mxl(env)  ((void)(env), MXL_RV32)
#else
static inline RISCVMXL riscv_cpu_mxl(CPURISCVState *env)
{
    return env->misa_mxl;
}
#endif
#define riscv_cpu_mxl_bits(env) (1UL << (4 + riscv_cpu_mxl(env)))

static inline const RISCVCPUConfig *riscv_cpu_cfg(CPURISCVState *env)
{
    return &env_archcpu(env)->cfg;
}

#if !defined(CONFIG_USER_ONLY)
static inline int cpu_address_mode(CPURISCVState *env)
{
    int mode = env->priv;

    if (mode == PRV_M && get_field(env->mstatus, MSTATUS_MPRV)) {
        mode = get_field(env->mstatus, MSTATUS_MPP);
    }
    return mode;
}

static inline RISCVMXL cpu_get_xl(CPURISCVState *env, target_ulong mode)
{
    RISCVMXL xl = env->misa_mxl;
    /*
     * When emulating a 32-bit-only cpu, use RV32.
     * When emulating a 64-bit cpu, and MXL has been reduced to RV32,
     * MSTATUSH doesn't have UXL/SXL, therefore XLEN cannot be widened
     * back to RV64 for lower privs.
     */
    if (xl != MXL_RV32) {
        switch (mode) {
        case PRV_M:
            break;
        case PRV_U:
            xl = get_field(env->mstatus, MSTATUS64_UXL);
            break;
        default: /* PRV_S */
            xl = get_field(env->mstatus, MSTATUS64_SXL);
            break;
        }
    }
    return xl;
}
#endif

#if defined(TARGET_RISCV32)
#define cpu_recompute_xl(env)  ((void)(env), MXL_RV32)
#else
static inline RISCVMXL cpu_recompute_xl(CPURISCVState *env)
{
#if !defined(CONFIG_USER_ONLY)
    return cpu_get_xl(env, env->priv);
#else
    return env->misa_mxl;
#endif
}
#endif

#if defined(TARGET_RISCV32)
#define cpu_address_xl(env)  ((void)(env), MXL_RV32)
#else
static inline RISCVMXL cpu_address_xl(CPURISCVState *env)
{
#ifdef CONFIG_USER_ONLY
    return env->xl;
#else
    int mode = cpu_address_mode(env);

    return cpu_get_xl(env, mode);
#endif
}
#endif

static inline int riscv_cpu_xlen(CPURISCVState *env)
{
    return 16 << env->xl;
}

#ifdef TARGET_RISCV32
#define riscv_cpu_sxl(env)  ((void)(env), MXL_RV32)
#else
static inline RISCVMXL riscv_cpu_sxl(CPURISCVState *env)
{
#ifdef CONFIG_USER_ONLY
    return env->misa_mxl;
#else
    return get_field(env->mstatus, MSTATUS64_SXL);
#endif
}
#endif

/*
 * Encode LMUL to lmul as follows:
 *     LMUL    vlmul    lmul
 *      1       000       0
 *      2       001       1
 *      4       010       2
 *      8       011       3
 *      -       100       -
 *     1/8      101      -3
 *     1/4      110      -2
 *     1/2      111      -1
 *
 * then, we can calculate VLMAX = vlen >> (vsew + 3 - lmul)
 * e.g. vlen = 256 bits, SEW = 16, LMUL = 1/8
 *      => VLMAX = vlen >> (1 + 3 - (-3))
 *               = 256 >> 7
 *               = 2
 */
static inline uint32_t vext_get_vlmax(uint32_t vlenb, uint32_t vsew,
                                      int8_t lmul)
{
    uint32_t vlen = vlenb << 3;

    /*
     * We need to use 'vlen' instead of 'vlenb' to
     * preserve the '+ 3' in the formula. Otherwise
     * we risk a negative shift if vsew < lmul.
     */
    return vlen >> (vsew + 3 - lmul);
}

void cpu_get_tb_cpu_state(CPURISCVState *env, vaddr *pc,
                          uint64_t *cs_base, uint32_t *pflags);

void riscv_cpu_update_mask(CPURISCVState *env);
bool riscv_cpu_is_32bit(RISCVCPU *cpu);

RISCVException riscv_csrr(CPURISCVState *env, int csrno,
                          target_ulong *ret_value);
RISCVException riscv_csrrw(CPURISCVState *env, int csrno,
                           target_ulong *ret_value,
                           target_ulong new_value, target_ulong write_mask);
RISCVException riscv_csrrw_debug(CPURISCVState *env, int csrno,
                                 target_ulong *ret_value,
                                 target_ulong new_value,
                                 target_ulong write_mask);

static inline void riscv_csr_write(CPURISCVState *env, int csrno,
                                   target_ulong val)
{
    riscv_csrrw(env, csrno, NULL, val, MAKE_64BIT_MASK(0, TARGET_LONG_BITS));
}

static inline target_ulong riscv_csr_read(CPURISCVState *env, int csrno)
{
    target_ulong val = 0;
    riscv_csrrw(env, csrno, &val, 0, 0);
    return val;
}

typedef RISCVException (*riscv_csr_predicate_fn)(CPURISCVState *env,
                                                 int csrno);
typedef RISCVException (*riscv_csr_read_fn)(CPURISCVState *env, int csrno,
                                            target_ulong *ret_value);
typedef RISCVException (*riscv_csr_write_fn)(CPURISCVState *env, int csrno,
                                             target_ulong new_value);
typedef RISCVException (*riscv_csr_op_fn)(CPURISCVState *env, int csrno,
                                          target_ulong *ret_value,
                                          target_ulong new_value,
                                          target_ulong write_mask);

RISCVException riscv_csrr_i128(CPURISCVState *env, int csrno,
                               Int128 *ret_value);
RISCVException riscv_csrrw_i128(CPURISCVState *env, int csrno,
                                Int128 *ret_value,
                                Int128 new_value, Int128 write_mask);

typedef RISCVException (*riscv_csr_read128_fn)(CPURISCVState *env, int csrno,
                                               Int128 *ret_value);
typedef RISCVException (*riscv_csr_write128_fn)(CPURISCVState *env, int csrno,
                                             Int128 new_value);

typedef struct {
    const char *name;
    riscv_csr_predicate_fn predicate;
    riscv_csr_read_fn read;
    riscv_csr_write_fn write;
    riscv_csr_op_fn op;
    riscv_csr_read128_fn read128;
    riscv_csr_write128_fn write128;
    /* The default priv spec version should be PRIV_VERSION_1_10_0 (i.e 0) */
    uint32_t min_priv_ver;
} riscv_csr_operations;

/* CSR function table constants */
enum {
    CSR_TABLE_SIZE = 0x1000
};

/*
 * The event id are encoded based on the encoding specified in the
 * SBI specification v0.3
 */

enum riscv_pmu_event_idx {
    RISCV_PMU_EVENT_HW_CPU_CYCLES = 0x01,
    RISCV_PMU_EVENT_HW_INSTRUCTIONS = 0x02,
    RISCV_PMU_EVENT_CACHE_DTLB_READ_MISS = 0x10019,
    RISCV_PMU_EVENT_CACHE_DTLB_WRITE_MISS = 0x1001B,
    RISCV_PMU_EVENT_CACHE_ITLB_PREFETCH_MISS = 0x10021,
};

/* used by tcg/tcg-cpu.c*/
void isa_ext_update_enabled(RISCVCPU *cpu, uint32_t ext_offset, bool en);
bool isa_ext_is_enabled(RISCVCPU *cpu, uint32_t ext_offset);
void riscv_cpu_set_misa_ext(CPURISCVState *env, uint32_t ext);
bool riscv_cpu_is_vendor(Object *cpu_obj);

typedef struct RISCVCPUMultiExtConfig {
    const char *name;
    uint32_t offset;
    bool enabled;
} RISCVCPUMultiExtConfig;

extern const RISCVCPUMultiExtConfig riscv_cpu_extensions[];
extern const RISCVCPUMultiExtConfig riscv_cpu_vendor_exts[];
extern const RISCVCPUMultiExtConfig riscv_cpu_experimental_exts[];
extern const RISCVCPUMultiExtConfig riscv_cpu_named_features[];
extern const RISCVCPUMultiExtConfig riscv_cpu_deprecated_exts[];

typedef struct isa_ext_data {
    const char *name;
    int min_version;
    int ext_enable_offset;
} RISCVIsaExtData;
extern const RISCVIsaExtData isa_edata_arr[];
char *riscv_cpu_get_name(RISCVCPU *cpu);

void riscv_cpu_finalize_features(RISCVCPU *cpu, Error **errp);
void riscv_add_satp_mode_properties(Object *obj);
bool riscv_cpu_accelerator_compatible(RISCVCPU *cpu);

/* CSR function table */
extern riscv_csr_operations csr_ops[CSR_TABLE_SIZE];

extern const bool valid_vm_1_10_32[], valid_vm_1_10_64[];

void riscv_get_csr_ops(int csrno, riscv_csr_operations *ops);
void riscv_set_csr_ops(int csrno, riscv_csr_operations *ops);

void riscv_cpu_register_gdb_regs_for_features(CPUState *cs);

target_ulong riscv_new_csr_seed(target_ulong new_value,
                                target_ulong write_mask);

uint8_t satp_mode_max_from_map(uint32_t map);
const char *satp_mode_str(uint8_t satp_mode, bool is_32_bit);

/* Implemented in th_csr.c */
void th_register_custom_csrs(RISCVCPU *cpu);

const char *priv_spec_to_str(int priv_version);
#endif /* RISCV_CPU_H */<|MERGE_RESOLUTION|>--- conflicted
+++ resolved
@@ -37,21 +37,6 @@
 
 #define CPU_RESOLVING_TYPE TYPE_RISCV_CPU
 
-<<<<<<< HEAD
-#define TYPE_RISCV_CPU_ANY               RISCV_CPU_TYPE_NAME("any")
-#define TYPE_RISCV_CPU_BASE32            RISCV_CPU_TYPE_NAME("rv32")
-#define TYPE_RISCV_CPU_BASE64            RISCV_CPU_TYPE_NAME("rv64")
-#define TYPE_RISCV_CPU_IBEX              RISCV_CPU_TYPE_NAME("lowrisc-ibex")
-#define TYPE_RISCV_CPU_SHAKTI_C          RISCV_CPU_TYPE_NAME("shakti-c")
-#define TYPE_RISCV_CPU_SIFIVE_E31        RISCV_CPU_TYPE_NAME("sifive-e31")
-#define TYPE_RISCV_CPU_SIFIVE_E34        RISCV_CPU_TYPE_NAME("sifive-e34")
-#define TYPE_RISCV_CPU_SIFIVE_E51        RISCV_CPU_TYPE_NAME("sifive-e51")
-#define TYPE_RISCV_CPU_SIFIVE_U34        RISCV_CPU_TYPE_NAME("sifive-u34")
-#define TYPE_RISCV_CPU_SIFIVE_U54        RISCV_CPU_TYPE_NAME("sifive-u54")
-#define TYPE_RISCV_CPU_TILLITIS_PICORV32 RISCV_CPU_TYPE_NAME("tillitis-picorv32")
-
-=======
->>>>>>> c4d24250
 #if defined(TARGET_RISCV32)
 # define TYPE_RISCV_CPU_BASE            TYPE_RISCV_CPU_BASE32
 #elif defined(TARGET_RISCV64)
