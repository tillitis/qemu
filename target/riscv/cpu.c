/*
 * QEMU RISC-V CPU
 *
 * Copyright (c) 2016-2017 Sagar Karandikar, sagark@eecs.berkeley.edu
 * Copyright (c) 2017-2018 SiFive, Inc.
 *
 * This program is free software; you can redistribute it and/or modify it
 * under the terms and conditions of the GNU General Public License,
 * version 2 or later, as published by the Free Software Foundation.
 *
 * This program is distributed in the hope it will be useful, but WITHOUT
 * ANY WARRANTY; without even the implied warranty of MERCHANTABILITY or
 * FITNESS FOR A PARTICULAR PURPOSE.  See the GNU General Public License for
 * more details.
 *
 * You should have received a copy of the GNU General Public License along with
 * this program.  If not, see <http://www.gnu.org/licenses/>.
 */

#include "qemu/osdep.h"
#include "qemu/qemu-print.h"
#include "qemu/ctype.h"
#include "qemu/log.h"
#include "cpu.h"
#include "cpu_vendorid.h"
#include "internals.h"
#include "exec/exec-all.h"
#include "qapi/error.h"
#include "qapi/visitor.h"
#include "qemu/error-report.h"
#include "hw/qdev-properties.h"
#include "hw/core/qdev-prop-internal.h"
#include "migration/vmstate.h"
#include "fpu/softfloat-helpers.h"
#include "sysemu/device_tree.h"
#include "sysemu/kvm.h"
#include "sysemu/tcg.h"
#include "kvm/kvm_riscv.h"
#include "tcg/tcg-cpu.h"
#include "tcg/tcg.h"

/* RISC-V CPU definitions */
static const char riscv_single_letter_exts[] = "IEMAFDQCBPVH";
const uint32_t misa_bits[] = {RVI, RVE, RVM, RVA, RVF, RVD, RVV,
                              RVC, RVS, RVU, RVH, RVJ, RVG, RVB, 0};

/*
 * From vector_helper.c
 * Note that vector data is stored in host-endian 64-bit chunks,
 * so addressing bytes needs a host-endian fixup.
 */
#if HOST_BIG_ENDIAN
#define BYTE(x)   ((x) ^ 7)
#else
#define BYTE(x)   (x)
#endif

bool riscv_cpu_is_32bit(RISCVCPU *cpu)
{
    return riscv_cpu_mxl(&cpu->env) == MXL_RV32;
}

/* Hash that stores general user set numeric options */
static GHashTable *general_user_opts;

static void cpu_option_add_user_setting(const char *optname, uint32_t value)
{
    g_hash_table_insert(general_user_opts, (gpointer)optname,
                        GUINT_TO_POINTER(value));
}

bool riscv_cpu_option_set(const char *optname)
{
    return g_hash_table_contains(general_user_opts, optname);
}

#define ISA_EXT_DATA_ENTRY(_name, _min_ver, _prop) \
    {#_name, _min_ver, CPU_CFG_OFFSET(_prop)}

/*
 * Here are the ordering rules of extension naming defined by RISC-V
 * specification :
 * 1. All extensions should be separated from other multi-letter extensions
 *    by an underscore.
 * 2. The first letter following the 'Z' conventionally indicates the most
 *    closely related alphabetical extension category, IMAFDQLCBKJTPVH.
 *    If multiple 'Z' extensions are named, they should be ordered first
 *    by category, then alphabetically within a category.
 * 3. Standard supervisor-level extensions (starts with 'S') should be
 *    listed after standard unprivileged extensions.  If multiple
 *    supervisor-level extensions are listed, they should be ordered
 *    alphabetically.
 * 4. Non-standard extensions (starts with 'X') must be listed after all
 *    standard extensions. They must be separated from other multi-letter
 *    extensions by an underscore.
 *
 * Single letter extensions are checked in riscv_cpu_validate_misa_priv()
 * instead.
 */
const RISCVIsaExtData isa_edata_arr[] = {
    ISA_EXT_DATA_ENTRY(zic64b, PRIV_VERSION_1_12_0, ext_zic64b),
    ISA_EXT_DATA_ENTRY(zicbom, PRIV_VERSION_1_12_0, ext_zicbom),
    ISA_EXT_DATA_ENTRY(zicbop, PRIV_VERSION_1_12_0, ext_zicbop),
    ISA_EXT_DATA_ENTRY(zicboz, PRIV_VERSION_1_12_0, ext_zicboz),
    ISA_EXT_DATA_ENTRY(ziccamoa, PRIV_VERSION_1_11_0, has_priv_1_11),
    ISA_EXT_DATA_ENTRY(ziccif, PRIV_VERSION_1_11_0, has_priv_1_11),
    ISA_EXT_DATA_ENTRY(zicclsm, PRIV_VERSION_1_11_0, has_priv_1_11),
    ISA_EXT_DATA_ENTRY(ziccrse, PRIV_VERSION_1_11_0, has_priv_1_11),
    ISA_EXT_DATA_ENTRY(zicond, PRIV_VERSION_1_12_0, ext_zicond),
    ISA_EXT_DATA_ENTRY(zicntr, PRIV_VERSION_1_12_0, ext_zicntr),
    ISA_EXT_DATA_ENTRY(zicsr, PRIV_VERSION_1_10_0, ext_zicsr),
    ISA_EXT_DATA_ENTRY(zifencei, PRIV_VERSION_1_10_0, ext_zifencei),
    ISA_EXT_DATA_ENTRY(zihintntl, PRIV_VERSION_1_10_0, ext_zihintntl),
    ISA_EXT_DATA_ENTRY(zihintpause, PRIV_VERSION_1_10_0, ext_zihintpause),
    ISA_EXT_DATA_ENTRY(zihpm, PRIV_VERSION_1_12_0, ext_zihpm),
    ISA_EXT_DATA_ENTRY(zimop, PRIV_VERSION_1_13_0, ext_zimop),
    ISA_EXT_DATA_ENTRY(zmmul, PRIV_VERSION_1_12_0, ext_zmmul),
    ISA_EXT_DATA_ENTRY(za64rs, PRIV_VERSION_1_12_0, has_priv_1_11),
    ISA_EXT_DATA_ENTRY(zaamo, PRIV_VERSION_1_12_0, ext_zaamo),
    ISA_EXT_DATA_ENTRY(zabha, PRIV_VERSION_1_13_0, ext_zabha),
    ISA_EXT_DATA_ENTRY(zacas, PRIV_VERSION_1_12_0, ext_zacas),
    ISA_EXT_DATA_ENTRY(zama16b, PRIV_VERSION_1_13_0, ext_zama16b),
    ISA_EXT_DATA_ENTRY(zalrsc, PRIV_VERSION_1_12_0, ext_zalrsc),
    ISA_EXT_DATA_ENTRY(zawrs, PRIV_VERSION_1_12_0, ext_zawrs),
    ISA_EXT_DATA_ENTRY(zfa, PRIV_VERSION_1_12_0, ext_zfa),
    ISA_EXT_DATA_ENTRY(zfbfmin, PRIV_VERSION_1_12_0, ext_zfbfmin),
    ISA_EXT_DATA_ENTRY(zfh, PRIV_VERSION_1_11_0, ext_zfh),
    ISA_EXT_DATA_ENTRY(zfhmin, PRIV_VERSION_1_11_0, ext_zfhmin),
    ISA_EXT_DATA_ENTRY(zfinx, PRIV_VERSION_1_12_0, ext_zfinx),
    ISA_EXT_DATA_ENTRY(zdinx, PRIV_VERSION_1_12_0, ext_zdinx),
    ISA_EXT_DATA_ENTRY(zca, PRIV_VERSION_1_12_0, ext_zca),
    ISA_EXT_DATA_ENTRY(zcb, PRIV_VERSION_1_12_0, ext_zcb),
    ISA_EXT_DATA_ENTRY(zcf, PRIV_VERSION_1_12_0, ext_zcf),
    ISA_EXT_DATA_ENTRY(zcd, PRIV_VERSION_1_12_0, ext_zcd),
    ISA_EXT_DATA_ENTRY(zce, PRIV_VERSION_1_12_0, ext_zce),
    ISA_EXT_DATA_ENTRY(zcmop, PRIV_VERSION_1_13_0, ext_zcmop),
    ISA_EXT_DATA_ENTRY(zcmp, PRIV_VERSION_1_12_0, ext_zcmp),
    ISA_EXT_DATA_ENTRY(zcmt, PRIV_VERSION_1_12_0, ext_zcmt),
    ISA_EXT_DATA_ENTRY(zba, PRIV_VERSION_1_12_0, ext_zba),
    ISA_EXT_DATA_ENTRY(zbb, PRIV_VERSION_1_12_0, ext_zbb),
    ISA_EXT_DATA_ENTRY(zbc, PRIV_VERSION_1_12_0, ext_zbc),
    ISA_EXT_DATA_ENTRY(zbkb, PRIV_VERSION_1_12_0, ext_zbkb),
    ISA_EXT_DATA_ENTRY(zbkc, PRIV_VERSION_1_12_0, ext_zbkc),
    ISA_EXT_DATA_ENTRY(zbkx, PRIV_VERSION_1_12_0, ext_zbkx),
    ISA_EXT_DATA_ENTRY(zbs, PRIV_VERSION_1_12_0, ext_zbs),
    ISA_EXT_DATA_ENTRY(zk, PRIV_VERSION_1_12_0, ext_zk),
    ISA_EXT_DATA_ENTRY(zkn, PRIV_VERSION_1_12_0, ext_zkn),
    ISA_EXT_DATA_ENTRY(zknd, PRIV_VERSION_1_12_0, ext_zknd),
    ISA_EXT_DATA_ENTRY(zkne, PRIV_VERSION_1_12_0, ext_zkne),
    ISA_EXT_DATA_ENTRY(zknh, PRIV_VERSION_1_12_0, ext_zknh),
    ISA_EXT_DATA_ENTRY(zkr, PRIV_VERSION_1_12_0, ext_zkr),
    ISA_EXT_DATA_ENTRY(zks, PRIV_VERSION_1_12_0, ext_zks),
    ISA_EXT_DATA_ENTRY(zksed, PRIV_VERSION_1_12_0, ext_zksed),
    ISA_EXT_DATA_ENTRY(zksh, PRIV_VERSION_1_12_0, ext_zksh),
    ISA_EXT_DATA_ENTRY(zkt, PRIV_VERSION_1_12_0, ext_zkt),
    ISA_EXT_DATA_ENTRY(ztso, PRIV_VERSION_1_12_0, ext_ztso),
    ISA_EXT_DATA_ENTRY(zvbb, PRIV_VERSION_1_12_0, ext_zvbb),
    ISA_EXT_DATA_ENTRY(zvbc, PRIV_VERSION_1_12_0, ext_zvbc),
    ISA_EXT_DATA_ENTRY(zve32f, PRIV_VERSION_1_10_0, ext_zve32f),
    ISA_EXT_DATA_ENTRY(zve32x, PRIV_VERSION_1_10_0, ext_zve32x),
    ISA_EXT_DATA_ENTRY(zve64f, PRIV_VERSION_1_10_0, ext_zve64f),
    ISA_EXT_DATA_ENTRY(zve64d, PRIV_VERSION_1_10_0, ext_zve64d),
    ISA_EXT_DATA_ENTRY(zve64x, PRIV_VERSION_1_10_0, ext_zve64x),
    ISA_EXT_DATA_ENTRY(zvfbfmin, PRIV_VERSION_1_12_0, ext_zvfbfmin),
    ISA_EXT_DATA_ENTRY(zvfbfwma, PRIV_VERSION_1_12_0, ext_zvfbfwma),
    ISA_EXT_DATA_ENTRY(zvfh, PRIV_VERSION_1_12_0, ext_zvfh),
    ISA_EXT_DATA_ENTRY(zvfhmin, PRIV_VERSION_1_12_0, ext_zvfhmin),
    ISA_EXT_DATA_ENTRY(zvkb, PRIV_VERSION_1_12_0, ext_zvkb),
    ISA_EXT_DATA_ENTRY(zvkg, PRIV_VERSION_1_12_0, ext_zvkg),
    ISA_EXT_DATA_ENTRY(zvkn, PRIV_VERSION_1_12_0, ext_zvkn),
    ISA_EXT_DATA_ENTRY(zvknc, PRIV_VERSION_1_12_0, ext_zvknc),
    ISA_EXT_DATA_ENTRY(zvkned, PRIV_VERSION_1_12_0, ext_zvkned),
    ISA_EXT_DATA_ENTRY(zvkng, PRIV_VERSION_1_12_0, ext_zvkng),
    ISA_EXT_DATA_ENTRY(zvknha, PRIV_VERSION_1_12_0, ext_zvknha),
    ISA_EXT_DATA_ENTRY(zvknhb, PRIV_VERSION_1_12_0, ext_zvknhb),
    ISA_EXT_DATA_ENTRY(zvks, PRIV_VERSION_1_12_0, ext_zvks),
    ISA_EXT_DATA_ENTRY(zvksc, PRIV_VERSION_1_12_0, ext_zvksc),
    ISA_EXT_DATA_ENTRY(zvksed, PRIV_VERSION_1_12_0, ext_zvksed),
    ISA_EXT_DATA_ENTRY(zvksg, PRIV_VERSION_1_12_0, ext_zvksg),
    ISA_EXT_DATA_ENTRY(zvksh, PRIV_VERSION_1_12_0, ext_zvksh),
    ISA_EXT_DATA_ENTRY(zvkt, PRIV_VERSION_1_12_0, ext_zvkt),
    ISA_EXT_DATA_ENTRY(zhinx, PRIV_VERSION_1_12_0, ext_zhinx),
    ISA_EXT_DATA_ENTRY(zhinxmin, PRIV_VERSION_1_12_0, ext_zhinxmin),
    ISA_EXT_DATA_ENTRY(smaia, PRIV_VERSION_1_12_0, ext_smaia),
    ISA_EXT_DATA_ENTRY(smcntrpmf, PRIV_VERSION_1_12_0, ext_smcntrpmf),
    ISA_EXT_DATA_ENTRY(smepmp, PRIV_VERSION_1_12_0, ext_smepmp),
    ISA_EXT_DATA_ENTRY(smstateen, PRIV_VERSION_1_12_0, ext_smstateen),
    ISA_EXT_DATA_ENTRY(ssaia, PRIV_VERSION_1_12_0, ext_ssaia),
    ISA_EXT_DATA_ENTRY(ssccptr, PRIV_VERSION_1_11_0, has_priv_1_11),
    ISA_EXT_DATA_ENTRY(sscofpmf, PRIV_VERSION_1_12_0, ext_sscofpmf),
    ISA_EXT_DATA_ENTRY(sscounterenw, PRIV_VERSION_1_12_0, has_priv_1_12),
    ISA_EXT_DATA_ENTRY(sstc, PRIV_VERSION_1_12_0, ext_sstc),
    ISA_EXT_DATA_ENTRY(sstvala, PRIV_VERSION_1_12_0, has_priv_1_12),
    ISA_EXT_DATA_ENTRY(sstvecd, PRIV_VERSION_1_12_0, has_priv_1_12),
    ISA_EXT_DATA_ENTRY(svade, PRIV_VERSION_1_11_0, ext_svade),
    ISA_EXT_DATA_ENTRY(svadu, PRIV_VERSION_1_12_0, ext_svadu),
    ISA_EXT_DATA_ENTRY(svinval, PRIV_VERSION_1_12_0, ext_svinval),
    ISA_EXT_DATA_ENTRY(svnapot, PRIV_VERSION_1_12_0, ext_svnapot),
    ISA_EXT_DATA_ENTRY(svpbmt, PRIV_VERSION_1_12_0, ext_svpbmt),
    ISA_EXT_DATA_ENTRY(xtheadba, PRIV_VERSION_1_11_0, ext_xtheadba),
    ISA_EXT_DATA_ENTRY(xtheadbb, PRIV_VERSION_1_11_0, ext_xtheadbb),
    ISA_EXT_DATA_ENTRY(xtheadbs, PRIV_VERSION_1_11_0, ext_xtheadbs),
    ISA_EXT_DATA_ENTRY(xtheadcmo, PRIV_VERSION_1_11_0, ext_xtheadcmo),
    ISA_EXT_DATA_ENTRY(xtheadcondmov, PRIV_VERSION_1_11_0, ext_xtheadcondmov),
    ISA_EXT_DATA_ENTRY(xtheadfmemidx, PRIV_VERSION_1_11_0, ext_xtheadfmemidx),
    ISA_EXT_DATA_ENTRY(xtheadfmv, PRIV_VERSION_1_11_0, ext_xtheadfmv),
    ISA_EXT_DATA_ENTRY(xtheadmac, PRIV_VERSION_1_11_0, ext_xtheadmac),
    ISA_EXT_DATA_ENTRY(xtheadmemidx, PRIV_VERSION_1_11_0, ext_xtheadmemidx),
    ISA_EXT_DATA_ENTRY(xtheadmempair, PRIV_VERSION_1_11_0, ext_xtheadmempair),
    ISA_EXT_DATA_ENTRY(xtheadsync, PRIV_VERSION_1_11_0, ext_xtheadsync),
    ISA_EXT_DATA_ENTRY(xventanacondops, PRIV_VERSION_1_12_0, ext_XVentanaCondOps),

    DEFINE_PROP_END_OF_LIST(),
};

bool isa_ext_is_enabled(RISCVCPU *cpu, uint32_t ext_offset)
{
    bool *ext_enabled = (void *)&cpu->cfg + ext_offset;

    return *ext_enabled;
}

void isa_ext_update_enabled(RISCVCPU *cpu, uint32_t ext_offset, bool en)
{
    bool *ext_enabled = (void *)&cpu->cfg + ext_offset;

    *ext_enabled = en;
}

bool riscv_cpu_is_vendor(Object *cpu_obj)
{
    return object_dynamic_cast(cpu_obj, TYPE_RISCV_VENDOR_CPU) != NULL;
}

const char * const riscv_int_regnames[] = {
    "x0/zero", "x1/ra",  "x2/sp",  "x3/gp",  "x4/tp",  "x5/t0",   "x6/t1",
    "x7/t2",   "x8/s0",  "x9/s1",  "x10/a0", "x11/a1", "x12/a2",  "x13/a3",
    "x14/a4",  "x15/a5", "x16/a6", "x17/a7", "x18/s2", "x19/s3",  "x20/s4",
    "x21/s5",  "x22/s6", "x23/s7", "x24/s8", "x25/s9", "x26/s10", "x27/s11",
    "x28/t3",  "x29/t4", "x30/t5", "x31/t6"
};

const char * const riscv_int_regnamesh[] = {
    "x0h/zeroh", "x1h/rah",  "x2h/sph",   "x3h/gph",   "x4h/tph",  "x5h/t0h",
    "x6h/t1h",   "x7h/t2h",  "x8h/s0h",   "x9h/s1h",   "x10h/a0h", "x11h/a1h",
    "x12h/a2h",  "x13h/a3h", "x14h/a4h",  "x15h/a5h",  "x16h/a6h", "x17h/a7h",
    "x18h/s2h",  "x19h/s3h", "x20h/s4h",  "x21h/s5h",  "x22h/s6h", "x23h/s7h",
    "x24h/s8h",  "x25h/s9h", "x26h/s10h", "x27h/s11h", "x28h/t3h", "x29h/t4h",
    "x30h/t5h",  "x31h/t6h"
};

const char * const riscv_fpr_regnames[] = {
    "f0/ft0",   "f1/ft1",  "f2/ft2",   "f3/ft3",   "f4/ft4",  "f5/ft5",
    "f6/ft6",   "f7/ft7",  "f8/fs0",   "f9/fs1",   "f10/fa0", "f11/fa1",
    "f12/fa2",  "f13/fa3", "f14/fa4",  "f15/fa5",  "f16/fa6", "f17/fa7",
    "f18/fs2",  "f19/fs3", "f20/fs4",  "f21/fs5",  "f22/fs6", "f23/fs7",
    "f24/fs8",  "f25/fs9", "f26/fs10", "f27/fs11", "f28/ft8", "f29/ft9",
    "f30/ft10", "f31/ft11"
};

const char * const riscv_rvv_regnames[] = {
  "v0",  "v1",  "v2",  "v3",  "v4",  "v5",  "v6",
  "v7",  "v8",  "v9",  "v10", "v11", "v12", "v13",
  "v14", "v15", "v16", "v17", "v18", "v19", "v20",
  "v21", "v22", "v23", "v24", "v25", "v26", "v27",
  "v28", "v29", "v30", "v31"
};

static const char * const riscv_excp_names[] = {
    "misaligned_fetch",
    "fault_fetch",
    "illegal_instruction",
    "breakpoint",
    "misaligned_load",
    "fault_load",
    "misaligned_store",
    "fault_store",
    "user_ecall",
    "supervisor_ecall",
    "hypervisor_ecall",
    "machine_ecall",
    "exec_page_fault",
    "load_page_fault",
    "reserved",
    "store_page_fault",
    "reserved",
    "reserved",
    "reserved",
    "reserved",
    "guest_exec_page_fault",
    "guest_load_page_fault",
    "reserved",
    "guest_store_page_fault",
};

static const char * const riscv_intr_names[] = {
    "u_software",
    "s_software",
    "vs_software",
    "m_software",
    "u_timer",
    "s_timer",
    "vs_timer",
    "m_timer",
    "u_external",
    "s_external",
    "vs_external",
    "m_external",
    "reserved",
    "reserved",
    "reserved",
    "reserved"
};

const char *riscv_cpu_get_trap_name(target_ulong cause, bool async)
{
    if (async) {
        return (cause < ARRAY_SIZE(riscv_intr_names)) ?
               riscv_intr_names[cause] : "(unknown)";
    } else {
        return (cause < ARRAY_SIZE(riscv_excp_names)) ?
               riscv_excp_names[cause] : "(unknown)";
    }
}

void riscv_cpu_set_misa_ext(CPURISCVState *env, uint32_t ext)
{
    env->misa_ext_mask = env->misa_ext = ext;
}

int riscv_cpu_max_xlen(RISCVCPUClass *mcc)
{
    return 16 << mcc->misa_mxl_max;
}

#ifndef CONFIG_USER_ONLY
static uint8_t satp_mode_from_str(const char *satp_mode_str)
{
    if (!strncmp(satp_mode_str, "mbare", 5)) {
        return VM_1_10_MBARE;
    }

    if (!strncmp(satp_mode_str, "sv32", 4)) {
        return VM_1_10_SV32;
    }

    if (!strncmp(satp_mode_str, "sv39", 4)) {
        return VM_1_10_SV39;
    }

    if (!strncmp(satp_mode_str, "sv48", 4)) {
        return VM_1_10_SV48;
    }

    if (!strncmp(satp_mode_str, "sv57", 4)) {
        return VM_1_10_SV57;
    }

    if (!strncmp(satp_mode_str, "sv64", 4)) {
        return VM_1_10_SV64;
    }

    g_assert_not_reached();
}

uint8_t satp_mode_max_from_map(uint32_t map)
{
    /*
     * 'map = 0' will make us return (31 - 32), which C will
     * happily overflow to UINT_MAX. There's no good result to
     * return if 'map = 0' (e.g. returning 0 will be ambiguous
     * with the result for 'map = 1').
     *
     * Assert out if map = 0. Callers will have to deal with
     * it outside of this function.
     */
    g_assert(map > 0);

    /* map here has at least one bit set, so no problem with clz */
    return 31 - __builtin_clz(map);
}

const char *satp_mode_str(uint8_t satp_mode, bool is_32_bit)
{
    if (is_32_bit) {
        switch (satp_mode) {
        case VM_1_10_SV32:
            return "sv32";
        case VM_1_10_MBARE:
            return "none";
        }
    } else {
        switch (satp_mode) {
        case VM_1_10_SV64:
            return "sv64";
        case VM_1_10_SV57:
            return "sv57";
        case VM_1_10_SV48:
            return "sv48";
        case VM_1_10_SV39:
            return "sv39";
        case VM_1_10_MBARE:
            return "none";
        }
    }

    g_assert_not_reached();
}

static void set_satp_mode_max_supported(RISCVCPU *cpu,
                                        uint8_t satp_mode)
{
    bool rv32 = riscv_cpu_mxl(&cpu->env) == MXL_RV32;
    const bool *valid_vm = rv32 ? valid_vm_1_10_32 : valid_vm_1_10_64;

    for (int i = 0; i <= satp_mode; ++i) {
        if (valid_vm[i]) {
            cpu->cfg.satp_mode.supported |= (1 << i);
        }
    }
}

/* Set the satp mode to the max supported */
static void set_satp_mode_default_map(RISCVCPU *cpu)
{
    /*
     * Bare CPUs do not default to the max available.
     * Users must set a valid satp_mode in the command
     * line.
     */
    if (object_dynamic_cast(OBJECT(cpu), TYPE_RISCV_BARE_CPU) != NULL) {
        warn_report("No satp mode set. Defaulting to 'bare'");
        cpu->cfg.satp_mode.map = (1 << VM_1_10_MBARE);
        return;
    }

    cpu->cfg.satp_mode.map = cpu->cfg.satp_mode.supported;
}
#endif

static void riscv_any_cpu_init(Object *obj)
{
    RISCVCPU *cpu = RISCV_CPU(obj);
    CPURISCVState *env = &cpu->env;
    riscv_cpu_set_misa_ext(env, RVI | RVM | RVA | RVF | RVD | RVC | RVU);

#ifndef CONFIG_USER_ONLY
    set_satp_mode_max_supported(RISCV_CPU(obj),
        riscv_cpu_mxl(&RISCV_CPU(obj)->env) == MXL_RV32 ?
        VM_1_10_SV32 : VM_1_10_SV57);
#endif

    env->priv_ver = PRIV_VERSION_LATEST;

    /* inherited from parent obj via riscv_cpu_init() */
    cpu->cfg.ext_zifencei = true;
    cpu->cfg.ext_zicsr = true;
    cpu->cfg.mmu = true;
    cpu->cfg.pmp = true;
}

static void riscv_max_cpu_init(Object *obj)
{
    RISCVCPU *cpu = RISCV_CPU(obj);
    CPURISCVState *env = &cpu->env;

    cpu->cfg.mmu = true;
    cpu->cfg.pmp = true;

    env->priv_ver = PRIV_VERSION_LATEST;
#ifndef CONFIG_USER_ONLY
#ifdef TARGET_RISCV32
    set_satp_mode_max_supported(cpu, VM_1_10_SV32);
#else
    set_satp_mode_max_supported(cpu, VM_1_10_SV57);
#endif
#endif
}

#if defined(TARGET_RISCV64)
static void rv64_base_cpu_init(Object *obj)
{
    RISCVCPU *cpu = RISCV_CPU(obj);
    CPURISCVState *env = &cpu->env;

    cpu->cfg.mmu = true;
    cpu->cfg.pmp = true;

    /* Set latest version of privileged specification */
    env->priv_ver = PRIV_VERSION_LATEST;
#ifndef CONFIG_USER_ONLY
    set_satp_mode_max_supported(RISCV_CPU(obj), VM_1_10_SV57);
#endif
}

static void rv64_sifive_u_cpu_init(Object *obj)
{
    RISCVCPU *cpu = RISCV_CPU(obj);
    CPURISCVState *env = &cpu->env;
    riscv_cpu_set_misa_ext(env, RVI | RVM | RVA | RVF | RVD | RVC | RVS | RVU);
    env->priv_ver = PRIV_VERSION_1_10_0;
#ifndef CONFIG_USER_ONLY
    set_satp_mode_max_supported(RISCV_CPU(obj), VM_1_10_SV39);
#endif

    /* inherited from parent obj via riscv_cpu_init() */
    cpu->cfg.ext_zifencei = true;
    cpu->cfg.ext_zicsr = true;
    cpu->cfg.mmu = true;
    cpu->cfg.pmp = true;
}

static void rv64_sifive_e_cpu_init(Object *obj)
{
    CPURISCVState *env = &RISCV_CPU(obj)->env;
    RISCVCPU *cpu = RISCV_CPU(obj);

    riscv_cpu_set_misa_ext(env, RVI | RVM | RVA | RVC | RVU);
    env->priv_ver = PRIV_VERSION_1_10_0;
#ifndef CONFIG_USER_ONLY
    set_satp_mode_max_supported(cpu, VM_1_10_MBARE);
#endif

    /* inherited from parent obj via riscv_cpu_init() */
    cpu->cfg.ext_zifencei = true;
    cpu->cfg.ext_zicsr = true;
    cpu->cfg.pmp = true;
}

static void rv64_thead_c906_cpu_init(Object *obj)
{
    CPURISCVState *env = &RISCV_CPU(obj)->env;
    RISCVCPU *cpu = RISCV_CPU(obj);

    riscv_cpu_set_misa_ext(env, RVG | RVC | RVS | RVU);
    env->priv_ver = PRIV_VERSION_1_11_0;

    cpu->cfg.ext_zfa = true;
    cpu->cfg.ext_zfh = true;
    cpu->cfg.mmu = true;
    cpu->cfg.ext_xtheadba = true;
    cpu->cfg.ext_xtheadbb = true;
    cpu->cfg.ext_xtheadbs = true;
    cpu->cfg.ext_xtheadcmo = true;
    cpu->cfg.ext_xtheadcondmov = true;
    cpu->cfg.ext_xtheadfmemidx = true;
    cpu->cfg.ext_xtheadmac = true;
    cpu->cfg.ext_xtheadmemidx = true;
    cpu->cfg.ext_xtheadmempair = true;
    cpu->cfg.ext_xtheadsync = true;

    cpu->cfg.mvendorid = THEAD_VENDOR_ID;
#ifndef CONFIG_USER_ONLY
    set_satp_mode_max_supported(cpu, VM_1_10_SV39);
    th_register_custom_csrs(cpu);
#endif

    /* inherited from parent obj via riscv_cpu_init() */
    cpu->cfg.pmp = true;
}

static void rv64_veyron_v1_cpu_init(Object *obj)
{
    CPURISCVState *env = &RISCV_CPU(obj)->env;
    RISCVCPU *cpu = RISCV_CPU(obj);

    riscv_cpu_set_misa_ext(env, RVG | RVC | RVS | RVU | RVH);
    env->priv_ver = PRIV_VERSION_1_12_0;

    /* Enable ISA extensions */
    cpu->cfg.mmu = true;
    cpu->cfg.ext_zifencei = true;
    cpu->cfg.ext_zicsr = true;
    cpu->cfg.pmp = true;
    cpu->cfg.ext_zicbom = true;
    cpu->cfg.cbom_blocksize = 64;
    cpu->cfg.cboz_blocksize = 64;
    cpu->cfg.ext_zicboz = true;
    cpu->cfg.ext_smaia = true;
    cpu->cfg.ext_ssaia = true;
    cpu->cfg.ext_sscofpmf = true;
    cpu->cfg.ext_sstc = true;
    cpu->cfg.ext_svinval = true;
    cpu->cfg.ext_svnapot = true;
    cpu->cfg.ext_svpbmt = true;
    cpu->cfg.ext_smstateen = true;
    cpu->cfg.ext_zba = true;
    cpu->cfg.ext_zbb = true;
    cpu->cfg.ext_zbc = true;
    cpu->cfg.ext_zbs = true;
    cpu->cfg.ext_XVentanaCondOps = true;

    cpu->cfg.mvendorid = VEYRON_V1_MVENDORID;
    cpu->cfg.marchid = VEYRON_V1_MARCHID;
    cpu->cfg.mimpid = VEYRON_V1_MIMPID;

#ifndef CONFIG_USER_ONLY
    set_satp_mode_max_supported(cpu, VM_1_10_SV48);
#endif
}

#ifdef CONFIG_TCG
static void rv128_base_cpu_init(Object *obj)
{
    RISCVCPU *cpu = RISCV_CPU(obj);
    CPURISCVState *env = &cpu->env;

    if (qemu_tcg_mttcg_enabled()) {
        /* Missing 128-bit aligned atomics */
        error_report("128-bit RISC-V currently does not work with Multi "
                     "Threaded TCG. Please use: -accel tcg,thread=single");
        exit(EXIT_FAILURE);
    }

    cpu->cfg.mmu = true;
    cpu->cfg.pmp = true;

    /* Set latest version of privileged specification */
    env->priv_ver = PRIV_VERSION_LATEST;
#ifndef CONFIG_USER_ONLY
    set_satp_mode_max_supported(RISCV_CPU(obj), VM_1_10_SV57);
#endif
}
#endif /* CONFIG_TCG */

static void rv64i_bare_cpu_init(Object *obj)
{
    CPURISCVState *env = &RISCV_CPU(obj)->env;
    riscv_cpu_set_misa_ext(env, RVI);
}

static void rv64e_bare_cpu_init(Object *obj)
{
    CPURISCVState *env = &RISCV_CPU(obj)->env;
    riscv_cpu_set_misa_ext(env, RVE);
}

#else /* !TARGET_RISCV64 */

static void rv32_base_cpu_init(Object *obj)
{
    RISCVCPU *cpu = RISCV_CPU(obj);
    CPURISCVState *env = &cpu->env;

    cpu->cfg.mmu = true;
    cpu->cfg.pmp = true;

    /* Set latest version of privileged specification */
    env->priv_ver = PRIV_VERSION_LATEST;
#ifndef CONFIG_USER_ONLY
    set_satp_mode_max_supported(RISCV_CPU(obj), VM_1_10_SV32);
#endif
}

static void rv32_sifive_u_cpu_init(Object *obj)
{
    RISCVCPU *cpu = RISCV_CPU(obj);
    CPURISCVState *env = &cpu->env;
    riscv_cpu_set_misa_ext(env, RVI | RVM | RVA | RVF | RVD | RVC | RVS | RVU);
    env->priv_ver = PRIV_VERSION_1_10_0;
#ifndef CONFIG_USER_ONLY
    set_satp_mode_max_supported(RISCV_CPU(obj), VM_1_10_SV32);
#endif

    /* inherited from parent obj via riscv_cpu_init() */
    cpu->cfg.ext_zifencei = true;
    cpu->cfg.ext_zicsr = true;
    cpu->cfg.mmu = true;
    cpu->cfg.pmp = true;
}

static void rv32_sifive_e_cpu_init(Object *obj)
{
    CPURISCVState *env = &RISCV_CPU(obj)->env;
    RISCVCPU *cpu = RISCV_CPU(obj);

    riscv_cpu_set_misa_ext(env, RVI | RVM | RVA | RVC | RVU);
    env->priv_ver = PRIV_VERSION_1_10_0;
#ifndef CONFIG_USER_ONLY
    set_satp_mode_max_supported(cpu, VM_1_10_MBARE);
#endif

    /* inherited from parent obj via riscv_cpu_init() */
    cpu->cfg.ext_zifencei = true;
    cpu->cfg.ext_zicsr = true;
    cpu->cfg.pmp = true;
}

static void rv32_ibex_cpu_init(Object *obj)
{
    CPURISCVState *env = &RISCV_CPU(obj)->env;
    RISCVCPU *cpu = RISCV_CPU(obj);

    riscv_cpu_set_misa_ext(env, RVI | RVM | RVC | RVU);
    env->priv_ver = PRIV_VERSION_1_12_0;
#ifndef CONFIG_USER_ONLY
    set_satp_mode_max_supported(cpu, VM_1_10_MBARE);
#endif
    /* inherited from parent obj via riscv_cpu_init() */
    cpu->cfg.ext_zifencei = true;
    cpu->cfg.ext_zicsr = true;
    cpu->cfg.pmp = true;
    cpu->cfg.ext_smepmp = true;
}

static void rv32_imafcu_nommu_cpu_init(Object *obj)
{
    CPURISCVState *env = &RISCV_CPU(obj)->env;
    RISCVCPU *cpu = RISCV_CPU(obj);

    riscv_cpu_set_misa_ext(env, RVI | RVM | RVA | RVF | RVC | RVU);
    env->priv_ver = PRIV_VERSION_1_10_0;
#ifndef CONFIG_USER_ONLY
    set_satp_mode_max_supported(cpu, VM_1_10_MBARE);
#endif

    /* inherited from parent obj via riscv_cpu_init() */
    cpu->cfg.ext_zifencei = true;
    cpu->cfg.ext_zicsr = true;
    cpu->cfg.pmp = true;
}

static void rv32i_bare_cpu_init(Object *obj)
{
    CPURISCVState *env = &RISCV_CPU(obj)->env;
    riscv_cpu_set_misa_ext(env, RVI);
}

static void rv32e_bare_cpu_init(Object *obj)
{
    CPURISCVState *env = &RISCV_CPU(obj)->env;
    riscv_cpu_set_misa_ext(env, RVE);
}

static void rv32_tillitis_picorv32_cpu_init(Object *obj)
{
    CPURISCVState *env = &RISCV_CPU(obj)->env;
    /* TODO: We should set RVZMMUL instead of RVM. Looks like QEMU 7.2 will
     * have support for that. */
    set_misa(env, MXL_RV32, RVI | RVM | RVC);
    qdev_prop_set_bit(DEVICE(obj), "mmu", false);
    qdev_prop_set_bit(DEVICE(obj), "pmp", false);
}
#endif

static ObjectClass *riscv_cpu_class_by_name(const char *cpu_model)
{
    ObjectClass *oc;
    char *typename;
    char **cpuname;

    cpuname = g_strsplit(cpu_model, ",", 1);
    typename = g_strdup_printf(RISCV_CPU_TYPE_NAME("%s"), cpuname[0]);
    oc = object_class_by_name(typename);
    g_strfreev(cpuname);
    g_free(typename);

    return oc;
}

char *riscv_cpu_get_name(RISCVCPU *cpu)
{
    RISCVCPUClass *rcc = RISCV_CPU_GET_CLASS(cpu);
    const char *typename = object_class_get_name(OBJECT_CLASS(rcc));

    g_assert(g_str_has_suffix(typename, RISCV_CPU_TYPE_SUFFIX));

    return cpu_model_from_type(typename);
}

static void riscv_cpu_dump_state(CPUState *cs, FILE *f, int flags)
{
    RISCVCPU *cpu = RISCV_CPU(cs);
    CPURISCVState *env = &cpu->env;
    int i, j;
    uint8_t *p;

#if !defined(CONFIG_USER_ONLY)
    if (riscv_has_ext(env, RVH)) {
        qemu_fprintf(f, " %s %d\n", "V      =  ", env->virt_enabled);
    }
#endif
    qemu_fprintf(f, " %s " TARGET_FMT_lx "\n", "pc      ", env->pc);
#ifndef CONFIG_USER_ONLY
    {
        static const int dump_csrs[] = {
            CSR_MHARTID,
            CSR_MSTATUS,
            CSR_MSTATUSH,
            /*
             * CSR_SSTATUS is intentionally omitted here as its value
             * can be figured out by looking at CSR_MSTATUS
             */
            CSR_HSTATUS,
            CSR_VSSTATUS,
            CSR_MIP,
            CSR_MIE,
            CSR_MIDELEG,
            CSR_HIDELEG,
            CSR_MEDELEG,
            CSR_HEDELEG,
            CSR_MTVEC,
            CSR_STVEC,
            CSR_VSTVEC,
            CSR_MEPC,
            CSR_SEPC,
            CSR_VSEPC,
            CSR_MCAUSE,
            CSR_SCAUSE,
            CSR_VSCAUSE,
            CSR_MTVAL,
            CSR_STVAL,
            CSR_HTVAL,
            CSR_MTVAL2,
            CSR_MSCRATCH,
            CSR_SSCRATCH,
            CSR_SATP,
            CSR_MMTE,
            CSR_UPMBASE,
            CSR_UPMMASK,
            CSR_SPMBASE,
            CSR_SPMMASK,
            CSR_MPMBASE,
            CSR_MPMMASK,
        };

        for (i = 0; i < ARRAY_SIZE(dump_csrs); ++i) {
            int csrno = dump_csrs[i];
            target_ulong val = 0;
            RISCVException res = riscv_csrrw_debug(env, csrno, &val, 0, 0);

            /*
             * Rely on the smode, hmode, etc, predicates within csr.c
             * to do the filtering of the registers that are present.
             */
            if (res == RISCV_EXCP_NONE) {
                qemu_fprintf(f, " %-8s " TARGET_FMT_lx "\n",
                             csr_ops[csrno].name, val);
            }
        }
    }
#endif

    for (i = 0; i < 32; i++) {
        qemu_fprintf(f, " %-8s " TARGET_FMT_lx,
                     riscv_int_regnames[i], env->gpr[i]);
        if ((i & 3) == 3) {
            qemu_fprintf(f, "\n");
        }
    }
    if (flags & CPU_DUMP_FPU) {
        for (i = 0; i < 32; i++) {
            qemu_fprintf(f, " %-8s %016" PRIx64,
                         riscv_fpr_regnames[i], env->fpr[i]);
            if ((i & 3) == 3) {
                qemu_fprintf(f, "\n");
            }
        }
    }
    if (riscv_has_ext(env, RVV) && (flags & CPU_DUMP_VPU)) {
        static const int dump_rvv_csrs[] = {
                    CSR_VSTART,
                    CSR_VXSAT,
                    CSR_VXRM,
                    CSR_VCSR,
                    CSR_VL,
                    CSR_VTYPE,
                    CSR_VLENB,
                };
        for (i = 0; i < ARRAY_SIZE(dump_rvv_csrs); ++i) {
            int csrno = dump_rvv_csrs[i];
            target_ulong val = 0;
            RISCVException res = riscv_csrrw_debug(env, csrno, &val, 0, 0);

            /*
             * Rely on the smode, hmode, etc, predicates within csr.c
             * to do the filtering of the registers that are present.
             */
            if (res == RISCV_EXCP_NONE) {
                qemu_fprintf(f, " %-8s " TARGET_FMT_lx "\n",
                             csr_ops[csrno].name, val);
            }
        }
        uint16_t vlenb = cpu->cfg.vlenb;

        for (i = 0; i < 32; i++) {
            qemu_fprintf(f, " %-8s ", riscv_rvv_regnames[i]);
            p = (uint8_t *)env->vreg;
            for (j = vlenb - 1 ; j >= 0; j--) {
                qemu_fprintf(f, "%02x", *(p + i * vlenb + BYTE(j)));
            }
            qemu_fprintf(f, "\n");
        }
    }
}

static void riscv_cpu_set_pc(CPUState *cs, vaddr value)
{
    RISCVCPU *cpu = RISCV_CPU(cs);
    CPURISCVState *env = &cpu->env;

    if (env->xl == MXL_RV32) {
        env->pc = (int32_t)value;
    } else {
        env->pc = value;
    }
}

static vaddr riscv_cpu_get_pc(CPUState *cs)
{
    RISCVCPU *cpu = RISCV_CPU(cs);
    CPURISCVState *env = &cpu->env;

    /* Match cpu_get_tb_cpu_state. */
    if (env->xl == MXL_RV32) {
        return env->pc & UINT32_MAX;
    }
    return env->pc;
}

bool riscv_cpu_has_work(CPUState *cs)
{
#ifndef CONFIG_USER_ONLY
    RISCVCPU *cpu = RISCV_CPU(cs);
    CPURISCVState *env = &cpu->env;
    /*
     * Definition of the WFI instruction requires it to ignore the privilege
     * mode and delegation registers, but respect individual enables
     */
    return riscv_cpu_all_pending(env) != 0 ||
        riscv_cpu_sirq_pending(env) != RISCV_EXCP_NONE ||
        riscv_cpu_vsirq_pending(env) != RISCV_EXCP_NONE;
#else
    return true;
#endif
}

static int riscv_cpu_mmu_index(CPUState *cs, bool ifetch)
{
    return riscv_env_mmu_index(cpu_env(cs), ifetch);
}

static void riscv_cpu_reset_hold(Object *obj, ResetType type)
{
#ifndef CONFIG_USER_ONLY
    uint8_t iprio;
    int i, irq, rdzero;
#endif
    CPUState *cs = CPU(obj);
    RISCVCPU *cpu = RISCV_CPU(cs);
    RISCVCPUClass *mcc = RISCV_CPU_GET_CLASS(obj);
    CPURISCVState *env = &cpu->env;

    if (mcc->parent_phases.hold) {
        mcc->parent_phases.hold(obj, type);
    }
#ifndef CONFIG_USER_ONLY
    env->misa_mxl = mcc->misa_mxl_max;
    env->priv = PRV_M;
    env->mstatus &= ~(MSTATUS_MIE | MSTATUS_MPRV);
    if (env->misa_mxl > MXL_RV32) {
        /*
         * The reset status of SXL/UXL is undefined, but mstatus is WARL
         * and we must ensure that the value after init is valid for read.
         */
        env->mstatus = set_field(env->mstatus, MSTATUS64_SXL, env->misa_mxl);
        env->mstatus = set_field(env->mstatus, MSTATUS64_UXL, env->misa_mxl);
        if (riscv_has_ext(env, RVH)) {
            env->vsstatus = set_field(env->vsstatus,
                                      MSTATUS64_SXL, env->misa_mxl);
            env->vsstatus = set_field(env->vsstatus,
                                      MSTATUS64_UXL, env->misa_mxl);
            env->mstatus_hs = set_field(env->mstatus_hs,
                                        MSTATUS64_SXL, env->misa_mxl);
            env->mstatus_hs = set_field(env->mstatus_hs,
                                        MSTATUS64_UXL, env->misa_mxl);
        }
    }
    env->mcause = 0;
    env->miclaim = MIP_SGEIP;
    env->pc = env->resetvec;
    env->bins = 0;
    env->two_stage_lookup = false;

    env->menvcfg = (cpu->cfg.ext_svpbmt ? MENVCFG_PBMTE : 0) |
                   (!cpu->cfg.ext_svade && cpu->cfg.ext_svadu ?
                    MENVCFG_ADUE : 0);
    env->henvcfg = 0;

    /* Initialized default priorities of local interrupts. */
    for (i = 0; i < ARRAY_SIZE(env->miprio); i++) {
        iprio = riscv_cpu_default_priority(i);
        env->miprio[i] = (i == IRQ_M_EXT) ? 0 : iprio;
        env->siprio[i] = (i == IRQ_S_EXT) ? 0 : iprio;
        env->hviprio[i] = 0;
    }
    i = 0;
    while (!riscv_cpu_hviprio_index2irq(i, &irq, &rdzero)) {
        if (!rdzero) {
            env->hviprio[irq] = env->miprio[irq];
        }
        i++;
    }
    /* mmte is supposed to have pm.current hardwired to 1 */
    env->mmte |= (EXT_STATUS_INITIAL | MMTE_M_PM_CURRENT);

    /*
     * Bits 10, 6, 2 and 12 of mideleg are read only 1 when the Hypervisor
     * extension is enabled.
     */
    if (riscv_has_ext(env, RVH)) {
        env->mideleg |= HS_MODE_INTERRUPTS;
    }

    /*
     * Clear mseccfg and unlock all the PMP entries upon reset.
     * This is allowed as per the priv and smepmp specifications
     * and is needed to clear stale entries across reboots.
     */
    if (riscv_cpu_cfg(env)->ext_smepmp) {
        env->mseccfg = 0;
    }

    pmp_unlock_entries(env);
#endif
    env->xl = riscv_cpu_mxl(env);
    riscv_cpu_update_mask(env);
    cs->exception_index = RISCV_EXCP_NONE;
    env->load_res = -1;
    set_default_nan_mode(1, &env->fp_status);

#ifndef CONFIG_USER_ONLY
    if (cpu->cfg.debug) {
        riscv_trigger_reset_hold(env);
    }

    if (kvm_enabled()) {
        kvm_riscv_reset_vcpu(cpu);
    }
#endif
}

static void riscv_cpu_disas_set_info(CPUState *s, disassemble_info *info)
{
    RISCVCPU *cpu = RISCV_CPU(s);
    CPURISCVState *env = &cpu->env;
    info->target_info = &cpu->cfg;

    switch (env->xl) {
    case MXL_RV32:
        info->print_insn = print_insn_riscv32;
        break;
    case MXL_RV64:
        info->print_insn = print_insn_riscv64;
        break;
    case MXL_RV128:
        info->print_insn = print_insn_riscv128;
        break;
    default:
        g_assert_not_reached();
    }
}

#ifndef CONFIG_USER_ONLY
static void riscv_cpu_satp_mode_finalize(RISCVCPU *cpu, Error **errp)
{
    bool rv32 = riscv_cpu_is_32bit(cpu);
    uint8_t satp_mode_map_max, satp_mode_supported_max;

    /* The CPU wants the OS to decide which satp mode to use */
    if (cpu->cfg.satp_mode.supported == 0) {
        return;
    }

    satp_mode_supported_max =
                    satp_mode_max_from_map(cpu->cfg.satp_mode.supported);

    if (cpu->cfg.satp_mode.map == 0) {
        if (cpu->cfg.satp_mode.init == 0) {
            /* If unset by the user, we fallback to the default satp mode. */
            set_satp_mode_default_map(cpu);
        } else {
            /*
             * Find the lowest level that was disabled and then enable the
             * first valid level below which can be found in
             * valid_vm_1_10_32/64.
             */
            for (int i = 1; i < 16; ++i) {
                if ((cpu->cfg.satp_mode.init & (1 << i)) &&
                    (cpu->cfg.satp_mode.supported & (1 << i))) {
                    for (int j = i - 1; j >= 0; --j) {
                        if (cpu->cfg.satp_mode.supported & (1 << j)) {
                            cpu->cfg.satp_mode.map |= (1 << j);
                            break;
                        }
                    }
                    break;
                }
            }
        }
    }

    satp_mode_map_max = satp_mode_max_from_map(cpu->cfg.satp_mode.map);

    /* Make sure the user asked for a supported configuration (HW and qemu) */
    if (satp_mode_map_max > satp_mode_supported_max) {
        error_setg(errp, "satp_mode %s is higher than hw max capability %s",
                   satp_mode_str(satp_mode_map_max, rv32),
                   satp_mode_str(satp_mode_supported_max, rv32));
        return;
    }

    /*
     * Make sure the user did not ask for an invalid configuration as per
     * the specification.
     */
    if (!rv32) {
        for (int i = satp_mode_map_max - 1; i >= 0; --i) {
            if (!(cpu->cfg.satp_mode.map & (1 << i)) &&
                (cpu->cfg.satp_mode.init & (1 << i)) &&
                (cpu->cfg.satp_mode.supported & (1 << i))) {
                error_setg(errp, "cannot disable %s satp mode if %s "
                           "is enabled", satp_mode_str(i, false),
                           satp_mode_str(satp_mode_map_max, false));
                return;
            }
        }
    }

    /* Finally expand the map so that all valid modes are set */
    for (int i = satp_mode_map_max - 1; i >= 0; --i) {
        if (cpu->cfg.satp_mode.supported & (1 << i)) {
            cpu->cfg.satp_mode.map |= (1 << i);
        }
    }
}
#endif

void riscv_cpu_finalize_features(RISCVCPU *cpu, Error **errp)
{
    Error *local_err = NULL;

#ifndef CONFIG_USER_ONLY
    riscv_cpu_satp_mode_finalize(cpu, &local_err);
    if (local_err != NULL) {
        error_propagate(errp, local_err);
        return;
    }
#endif

    if (tcg_enabled()) {
        riscv_tcg_cpu_finalize_features(cpu, &local_err);
        if (local_err != NULL) {
            error_propagate(errp, local_err);
            return;
        }
        riscv_tcg_cpu_finalize_dynamic_decoder(cpu);
    } else if (kvm_enabled()) {
        riscv_kvm_cpu_finalize_features(cpu, &local_err);
        if (local_err != NULL) {
            error_propagate(errp, local_err);
            return;
        }
    }
}

static void riscv_cpu_realize(DeviceState *dev, Error **errp)
{
    CPUState *cs = CPU(dev);
    RISCVCPU *cpu = RISCV_CPU(dev);
    RISCVCPUClass *mcc = RISCV_CPU_GET_CLASS(dev);
    Error *local_err = NULL;

    if (object_dynamic_cast(OBJECT(dev), TYPE_RISCV_CPU_ANY) != NULL) {
        warn_report("The 'any' CPU is deprecated and will be "
                    "removed in the future.");
    }

    cpu_exec_realizefn(cs, &local_err);
    if (local_err != NULL) {
        error_propagate(errp, local_err);
        return;
    }

    riscv_cpu_finalize_features(cpu, &local_err);
    if (local_err != NULL) {
        error_propagate(errp, local_err);
        return;
    }

    riscv_cpu_register_gdb_regs_for_features(cs);

#ifndef CONFIG_USER_ONLY
    if (cpu->cfg.debug) {
        riscv_trigger_realize(&cpu->env);
    }
#endif

    qemu_init_vcpu(cs);
    cpu_reset(cs);

    mcc->parent_realize(dev, errp);
}

bool riscv_cpu_accelerator_compatible(RISCVCPU *cpu)
{
    if (tcg_enabled()) {
        return riscv_cpu_tcg_compatible(cpu);
    }

    return true;
}

#ifndef CONFIG_USER_ONLY
static void cpu_riscv_get_satp(Object *obj, Visitor *v, const char *name,
                               void *opaque, Error **errp)
{
    RISCVSATPMap *satp_map = opaque;
    uint8_t satp = satp_mode_from_str(name);
    bool value;

    value = satp_map->map & (1 << satp);

    visit_type_bool(v, name, &value, errp);
}

static void cpu_riscv_set_satp(Object *obj, Visitor *v, const char *name,
                               void *opaque, Error **errp)
{
    RISCVSATPMap *satp_map = opaque;
    uint8_t satp = satp_mode_from_str(name);
    bool value;

    if (!visit_type_bool(v, name, &value, errp)) {
        return;
    }

    satp_map->map = deposit32(satp_map->map, satp, 1, value);
    satp_map->init |= 1 << satp;
}

void riscv_add_satp_mode_properties(Object *obj)
{
    RISCVCPU *cpu = RISCV_CPU(obj);

    if (cpu->env.misa_mxl == MXL_RV32) {
        object_property_add(obj, "sv32", "bool", cpu_riscv_get_satp,
                            cpu_riscv_set_satp, NULL, &cpu->cfg.satp_mode);
    } else {
        object_property_add(obj, "sv39", "bool", cpu_riscv_get_satp,
                            cpu_riscv_set_satp, NULL, &cpu->cfg.satp_mode);
        object_property_add(obj, "sv48", "bool", cpu_riscv_get_satp,
                            cpu_riscv_set_satp, NULL, &cpu->cfg.satp_mode);
        object_property_add(obj, "sv57", "bool", cpu_riscv_get_satp,
                            cpu_riscv_set_satp, NULL, &cpu->cfg.satp_mode);
        object_property_add(obj, "sv64", "bool", cpu_riscv_get_satp,
                            cpu_riscv_set_satp, NULL, &cpu->cfg.satp_mode);
    }
}

static void riscv_cpu_set_irq(void *opaque, int irq, int level)
{
    RISCVCPU *cpu = RISCV_CPU(opaque);
    CPURISCVState *env = &cpu->env;

    if (irq < IRQ_LOCAL_MAX) {
        switch (irq) {
        case IRQ_U_SOFT:
        case IRQ_S_SOFT:
        case IRQ_VS_SOFT:
        case IRQ_M_SOFT:
        case IRQ_U_TIMER:
        case IRQ_S_TIMER:
        case IRQ_VS_TIMER:
        case IRQ_M_TIMER:
        case IRQ_U_EXT:
        case IRQ_VS_EXT:
        case IRQ_M_EXT:
            if (kvm_enabled()) {
                kvm_riscv_set_irq(cpu, irq, level);
            } else {
                riscv_cpu_update_mip(env, 1 << irq, BOOL_TO_MASK(level));
            }
             break;
        case IRQ_S_EXT:
            if (kvm_enabled()) {
                kvm_riscv_set_irq(cpu, irq, level);
            } else {
                env->external_seip = level;
                riscv_cpu_update_mip(env, 1 << irq,
                                     BOOL_TO_MASK(level | env->software_seip));
            }
            break;
        default:
            g_assert_not_reached();
        }
    } else if (irq < (IRQ_LOCAL_MAX + IRQ_LOCAL_GUEST_MAX)) {
        /* Require H-extension for handling guest local interrupts */
        if (!riscv_has_ext(env, RVH)) {
            g_assert_not_reached();
        }

        /* Compute bit position in HGEIP CSR */
        irq = irq - IRQ_LOCAL_MAX + 1;
        if (env->geilen < irq) {
            g_assert_not_reached();
        }

        /* Update HGEIP CSR */
        env->hgeip &= ~((target_ulong)1 << irq);
        if (level) {
            env->hgeip |= (target_ulong)1 << irq;
        }

        /* Update mip.SGEIP bit */
        riscv_cpu_update_mip(env, MIP_SGEIP,
                             BOOL_TO_MASK(!!(env->hgeie & env->hgeip)));
    } else {
        g_assert_not_reached();
    }
}
#endif /* CONFIG_USER_ONLY */

static bool riscv_cpu_is_dynamic(Object *cpu_obj)
{
    return object_dynamic_cast(cpu_obj, TYPE_RISCV_DYNAMIC_CPU) != NULL;
}

static void riscv_cpu_post_init(Object *obj)
{
    accel_cpu_instance_init(CPU(obj));
}

static void riscv_cpu_init(Object *obj)
{
    RISCVCPUClass *mcc = RISCV_CPU_GET_CLASS(obj);
    RISCVCPU *cpu = RISCV_CPU(obj);
    CPURISCVState *env = &cpu->env;

    env->misa_mxl = mcc->misa_mxl_max;

#ifndef CONFIG_USER_ONLY
    qdev_init_gpio_in(DEVICE(obj), riscv_cpu_set_irq,
                      IRQ_LOCAL_MAX + IRQ_LOCAL_GUEST_MAX);
#endif /* CONFIG_USER_ONLY */

    general_user_opts = g_hash_table_new(g_str_hash, g_str_equal);

    /*
     * The timer and performance counters extensions were supported
     * in QEMU before they were added as discrete extensions in the
     * ISA. To keep compatibility we'll always default them to 'true'
     * for all CPUs. Each accelerator will decide what to do when
     * users disable them.
     */
    RISCV_CPU(obj)->cfg.ext_zicntr = true;
    RISCV_CPU(obj)->cfg.ext_zihpm = true;

    /* Default values for non-bool cpu properties */
    cpu->cfg.pmu_mask = MAKE_64BIT_MASK(3, 16);
    cpu->cfg.vlenb = 128 >> 3;
    cpu->cfg.elen = 64;
    cpu->cfg.cbom_blocksize = 64;
    cpu->cfg.cbop_blocksize = 64;
    cpu->cfg.cboz_blocksize = 64;
    cpu->env.vext_ver = VEXT_VERSION_1_00_0;
}

static void riscv_bare_cpu_init(Object *obj)
{
    RISCVCPU *cpu = RISCV_CPU(obj);

    /*
     * Bare CPUs do not inherit the timer and performance
     * counters from the parent class (see riscv_cpu_init()
     * for info on why the parent enables them).
     *
     * Users have to explicitly enable these counters for
     * bare CPUs.
     */
    cpu->cfg.ext_zicntr = false;
    cpu->cfg.ext_zihpm = false;

    /* Set to QEMU's first supported priv version */
    cpu->env.priv_ver = PRIV_VERSION_1_10_0;

    /*
     * Support all available satp_mode settings. The default
     * value will be set to MBARE if the user doesn't set
     * satp_mode manually (see set_satp_mode_default()).
     */
#ifndef CONFIG_USER_ONLY
    set_satp_mode_max_supported(cpu, VM_1_10_SV64);
#endif
}

typedef struct misa_ext_info {
    const char *name;
    const char *description;
} MISAExtInfo;

#define MISA_INFO_IDX(_bit) \
    __builtin_ctz(_bit)

#define MISA_EXT_INFO(_bit, _propname, _descr) \
    [MISA_INFO_IDX(_bit)] = {.name = _propname, .description = _descr}

static const MISAExtInfo misa_ext_info_arr[] = {
    MISA_EXT_INFO(RVA, "a", "Atomic instructions"),
    MISA_EXT_INFO(RVC, "c", "Compressed instructions"),
    MISA_EXT_INFO(RVD, "d", "Double-precision float point"),
    MISA_EXT_INFO(RVF, "f", "Single-precision float point"),
    MISA_EXT_INFO(RVI, "i", "Base integer instruction set"),
    MISA_EXT_INFO(RVE, "e", "Base integer instruction set (embedded)"),
    MISA_EXT_INFO(RVM, "m", "Integer multiplication and division"),
    MISA_EXT_INFO(RVS, "s", "Supervisor-level instructions"),
    MISA_EXT_INFO(RVU, "u", "User-level instructions"),
    MISA_EXT_INFO(RVH, "h", "Hypervisor"),
    MISA_EXT_INFO(RVJ, "x-j", "Dynamic translated languages"),
    MISA_EXT_INFO(RVV, "v", "Vector operations"),
    MISA_EXT_INFO(RVG, "g", "General purpose (IMAFD_Zicsr_Zifencei)"),
    MISA_EXT_INFO(RVB, "b", "Bit manipulation (Zba_Zbb_Zbs)")
};

static void riscv_cpu_validate_misa_mxl(RISCVCPUClass *mcc)
{
    CPUClass *cc = CPU_CLASS(mcc);

    /* Validate that MISA_MXL is set properly. */
    switch (mcc->misa_mxl_max) {
#ifdef TARGET_RISCV64
    case MXL_RV64:
    case MXL_RV128:
        cc->gdb_core_xml_file = "riscv-64bit-cpu.xml";
        break;
#endif
    case MXL_RV32:
        cc->gdb_core_xml_file = "riscv-32bit-cpu.xml";
        break;
    default:
        g_assert_not_reached();
    }
}

static int riscv_validate_misa_info_idx(uint32_t bit)
{
    int idx;

    /*
     * Our lowest valid input (RVA) is 1 and
     * __builtin_ctz() is UB with zero.
     */
    g_assert(bit != 0);
    idx = MISA_INFO_IDX(bit);

    g_assert(idx < ARRAY_SIZE(misa_ext_info_arr));
    return idx;
}

const char *riscv_get_misa_ext_name(uint32_t bit)
{
    int idx = riscv_validate_misa_info_idx(bit);
    const char *val = misa_ext_info_arr[idx].name;

    g_assert(val != NULL);
    return val;
}

const char *riscv_get_misa_ext_description(uint32_t bit)
{
    int idx = riscv_validate_misa_info_idx(bit);
    const char *val = misa_ext_info_arr[idx].description;

    g_assert(val != NULL);
    return val;
}

#define MULTI_EXT_CFG_BOOL(_name, _prop, _defval) \
    {.name = _name, .offset = CPU_CFG_OFFSET(_prop), \
     .enabled = _defval}

const RISCVCPUMultiExtConfig riscv_cpu_extensions[] = {
    /* Defaults for standard extensions */
    MULTI_EXT_CFG_BOOL("sscofpmf", ext_sscofpmf, false),
    MULTI_EXT_CFG_BOOL("smcntrpmf", ext_smcntrpmf, false),
    MULTI_EXT_CFG_BOOL("zifencei", ext_zifencei, true),
    MULTI_EXT_CFG_BOOL("zicsr", ext_zicsr, true),
    MULTI_EXT_CFG_BOOL("zihintntl", ext_zihintntl, true),
    MULTI_EXT_CFG_BOOL("zihintpause", ext_zihintpause, true),
    MULTI_EXT_CFG_BOOL("zimop", ext_zimop, false),
    MULTI_EXT_CFG_BOOL("zcmop", ext_zcmop, false),
    MULTI_EXT_CFG_BOOL("zacas", ext_zacas, false),
    MULTI_EXT_CFG_BOOL("zama16b", ext_zama16b, false),
    MULTI_EXT_CFG_BOOL("zabha", ext_zabha, false),
    MULTI_EXT_CFG_BOOL("zaamo", ext_zaamo, false),
    MULTI_EXT_CFG_BOOL("zalrsc", ext_zalrsc, false),
    MULTI_EXT_CFG_BOOL("zawrs", ext_zawrs, true),
    MULTI_EXT_CFG_BOOL("zfa", ext_zfa, true),
    MULTI_EXT_CFG_BOOL("zfbfmin", ext_zfbfmin, false),
    MULTI_EXT_CFG_BOOL("zfh", ext_zfh, false),
    MULTI_EXT_CFG_BOOL("zfhmin", ext_zfhmin, false),
    MULTI_EXT_CFG_BOOL("zve32f", ext_zve32f, false),
    MULTI_EXT_CFG_BOOL("zve32x", ext_zve32x, false),
    MULTI_EXT_CFG_BOOL("zve64f", ext_zve64f, false),
    MULTI_EXT_CFG_BOOL("zve64d", ext_zve64d, false),
    MULTI_EXT_CFG_BOOL("zve64x", ext_zve64x, false),
    MULTI_EXT_CFG_BOOL("zvfbfmin", ext_zvfbfmin, false),
    MULTI_EXT_CFG_BOOL("zvfbfwma", ext_zvfbfwma, false),
    MULTI_EXT_CFG_BOOL("zvfh", ext_zvfh, false),
    MULTI_EXT_CFG_BOOL("zvfhmin", ext_zvfhmin, false),
    MULTI_EXT_CFG_BOOL("sstc", ext_sstc, true),

    MULTI_EXT_CFG_BOOL("smaia", ext_smaia, false),
    MULTI_EXT_CFG_BOOL("smepmp", ext_smepmp, false),
    MULTI_EXT_CFG_BOOL("smstateen", ext_smstateen, false),
    MULTI_EXT_CFG_BOOL("ssaia", ext_ssaia, false),
    MULTI_EXT_CFG_BOOL("svade", ext_svade, false),
    MULTI_EXT_CFG_BOOL("svadu", ext_svadu, true),
    MULTI_EXT_CFG_BOOL("svinval", ext_svinval, false),
    MULTI_EXT_CFG_BOOL("svnapot", ext_svnapot, false),
    MULTI_EXT_CFG_BOOL("svpbmt", ext_svpbmt, false),

    MULTI_EXT_CFG_BOOL("zicntr", ext_zicntr, true),
    MULTI_EXT_CFG_BOOL("zihpm", ext_zihpm, true),

    MULTI_EXT_CFG_BOOL("zba", ext_zba, true),
    MULTI_EXT_CFG_BOOL("zbb", ext_zbb, true),
    MULTI_EXT_CFG_BOOL("zbc", ext_zbc, true),
    MULTI_EXT_CFG_BOOL("zbkb", ext_zbkb, false),
    MULTI_EXT_CFG_BOOL("zbkc", ext_zbkc, false),
    MULTI_EXT_CFG_BOOL("zbkx", ext_zbkx, false),
    MULTI_EXT_CFG_BOOL("zbs", ext_zbs, true),
    MULTI_EXT_CFG_BOOL("zk", ext_zk, false),
    MULTI_EXT_CFG_BOOL("zkn", ext_zkn, false),
    MULTI_EXT_CFG_BOOL("zknd", ext_zknd, false),
    MULTI_EXT_CFG_BOOL("zkne", ext_zkne, false),
    MULTI_EXT_CFG_BOOL("zknh", ext_zknh, false),
    MULTI_EXT_CFG_BOOL("zkr", ext_zkr, false),
    MULTI_EXT_CFG_BOOL("zks", ext_zks, false),
    MULTI_EXT_CFG_BOOL("zksed", ext_zksed, false),
    MULTI_EXT_CFG_BOOL("zksh", ext_zksh, false),
    MULTI_EXT_CFG_BOOL("zkt", ext_zkt, false),
    MULTI_EXT_CFG_BOOL("ztso", ext_ztso, false),

    MULTI_EXT_CFG_BOOL("zdinx", ext_zdinx, false),
    MULTI_EXT_CFG_BOOL("zfinx", ext_zfinx, false),
    MULTI_EXT_CFG_BOOL("zhinx", ext_zhinx, false),
    MULTI_EXT_CFG_BOOL("zhinxmin", ext_zhinxmin, false),

    MULTI_EXT_CFG_BOOL("zicbom", ext_zicbom, true),
    MULTI_EXT_CFG_BOOL("zicbop", ext_zicbop, true),
    MULTI_EXT_CFG_BOOL("zicboz", ext_zicboz, true),

    MULTI_EXT_CFG_BOOL("zmmul", ext_zmmul, false),

    MULTI_EXT_CFG_BOOL("zca", ext_zca, false),
    MULTI_EXT_CFG_BOOL("zcb", ext_zcb, false),
    MULTI_EXT_CFG_BOOL("zcd", ext_zcd, false),
    MULTI_EXT_CFG_BOOL("zce", ext_zce, false),
    MULTI_EXT_CFG_BOOL("zcf", ext_zcf, false),
    MULTI_EXT_CFG_BOOL("zcmp", ext_zcmp, false),
    MULTI_EXT_CFG_BOOL("zcmt", ext_zcmt, false),
    MULTI_EXT_CFG_BOOL("zicond", ext_zicond, false),

    /* Vector cryptography extensions */
    MULTI_EXT_CFG_BOOL("zvbb", ext_zvbb, false),
    MULTI_EXT_CFG_BOOL("zvbc", ext_zvbc, false),
    MULTI_EXT_CFG_BOOL("zvkb", ext_zvkb, false),
    MULTI_EXT_CFG_BOOL("zvkg", ext_zvkg, false),
    MULTI_EXT_CFG_BOOL("zvkned", ext_zvkned, false),
    MULTI_EXT_CFG_BOOL("zvknha", ext_zvknha, false),
    MULTI_EXT_CFG_BOOL("zvknhb", ext_zvknhb, false),
    MULTI_EXT_CFG_BOOL("zvksed", ext_zvksed, false),
    MULTI_EXT_CFG_BOOL("zvksh", ext_zvksh, false),
    MULTI_EXT_CFG_BOOL("zvkt", ext_zvkt, false),
    MULTI_EXT_CFG_BOOL("zvkn", ext_zvkn, false),
    MULTI_EXT_CFG_BOOL("zvknc", ext_zvknc, false),
    MULTI_EXT_CFG_BOOL("zvkng", ext_zvkng, false),
    MULTI_EXT_CFG_BOOL("zvks", ext_zvks, false),
    MULTI_EXT_CFG_BOOL("zvksc", ext_zvksc, false),
    MULTI_EXT_CFG_BOOL("zvksg", ext_zvksg, false),

    DEFINE_PROP_END_OF_LIST(),
};

const RISCVCPUMultiExtConfig riscv_cpu_vendor_exts[] = {
    MULTI_EXT_CFG_BOOL("xtheadba", ext_xtheadba, false),
    MULTI_EXT_CFG_BOOL("xtheadbb", ext_xtheadbb, false),
    MULTI_EXT_CFG_BOOL("xtheadbs", ext_xtheadbs, false),
    MULTI_EXT_CFG_BOOL("xtheadcmo", ext_xtheadcmo, false),
    MULTI_EXT_CFG_BOOL("xtheadcondmov", ext_xtheadcondmov, false),
    MULTI_EXT_CFG_BOOL("xtheadfmemidx", ext_xtheadfmemidx, false),
    MULTI_EXT_CFG_BOOL("xtheadfmv", ext_xtheadfmv, false),
    MULTI_EXT_CFG_BOOL("xtheadmac", ext_xtheadmac, false),
    MULTI_EXT_CFG_BOOL("xtheadmemidx", ext_xtheadmemidx, false),
    MULTI_EXT_CFG_BOOL("xtheadmempair", ext_xtheadmempair, false),
    MULTI_EXT_CFG_BOOL("xtheadsync", ext_xtheadsync, false),
    MULTI_EXT_CFG_BOOL("xventanacondops", ext_XVentanaCondOps, false),

    DEFINE_PROP_END_OF_LIST(),
};

/* These are experimental so mark with 'x-' */
const RISCVCPUMultiExtConfig riscv_cpu_experimental_exts[] = {
    DEFINE_PROP_END_OF_LIST(),
};

/*
 * 'Named features' is the name we give to extensions that we
 * don't want to expose to users. They are either immutable
 * (always enabled/disable) or they'll vary depending on
 * the resulting CPU state. They have riscv,isa strings
 * and priv_ver like regular extensions.
 */
const RISCVCPUMultiExtConfig riscv_cpu_named_features[] = {
    MULTI_EXT_CFG_BOOL("zic64b", ext_zic64b, true),

    DEFINE_PROP_END_OF_LIST(),
};

/* Deprecated entries marked for future removal */
const RISCVCPUMultiExtConfig riscv_cpu_deprecated_exts[] = {
    MULTI_EXT_CFG_BOOL("Zifencei", ext_zifencei, true),
    MULTI_EXT_CFG_BOOL("Zicsr", ext_zicsr, true),
    MULTI_EXT_CFG_BOOL("Zihintntl", ext_zihintntl, true),
    MULTI_EXT_CFG_BOOL("Zihintpause", ext_zihintpause, true),
    MULTI_EXT_CFG_BOOL("Zawrs", ext_zawrs, true),
    MULTI_EXT_CFG_BOOL("Zfa", ext_zfa, true),
    MULTI_EXT_CFG_BOOL("Zfh", ext_zfh, false),
    MULTI_EXT_CFG_BOOL("Zfhmin", ext_zfhmin, false),
    MULTI_EXT_CFG_BOOL("Zve32f", ext_zve32f, false),
    MULTI_EXT_CFG_BOOL("Zve64f", ext_zve64f, false),
    MULTI_EXT_CFG_BOOL("Zve64d", ext_zve64d, false),

    DEFINE_PROP_END_OF_LIST(),
};

static void cpu_set_prop_err(RISCVCPU *cpu, const char *propname,
                             Error **errp)
{
    g_autofree char *cpuname = riscv_cpu_get_name(cpu);
    error_setg(errp, "CPU '%s' does not allow changing the value of '%s'",
               cpuname, propname);
}

static void prop_pmu_num_set(Object *obj, Visitor *v, const char *name,
                             void *opaque, Error **errp)
{
    RISCVCPU *cpu = RISCV_CPU(obj);
    uint8_t pmu_num, curr_pmu_num;
    uint32_t pmu_mask;

    visit_type_uint8(v, name, &pmu_num, errp);

    curr_pmu_num = ctpop32(cpu->cfg.pmu_mask);

    if (pmu_num != curr_pmu_num && riscv_cpu_is_vendor(obj)) {
        cpu_set_prop_err(cpu, name, errp);
        error_append_hint(errp, "Current '%s' val: %u\n",
                          name, curr_pmu_num);
        return;
    }

    if (pmu_num > (RV_MAX_MHPMCOUNTERS - 3)) {
        error_setg(errp, "Number of counters exceeds maximum available");
        return;
    }

    if (pmu_num == 0) {
        pmu_mask = 0;
    } else {
        pmu_mask = MAKE_64BIT_MASK(3, pmu_num);
    }

    warn_report("\"pmu-num\" property is deprecated; use \"pmu-mask\"");
    cpu->cfg.pmu_mask = pmu_mask;
    cpu_option_add_user_setting("pmu-mask", pmu_mask);
}

static void prop_pmu_num_get(Object *obj, Visitor *v, const char *name,
                             void *opaque, Error **errp)
{
    RISCVCPU *cpu = RISCV_CPU(obj);
    uint8_t pmu_num = ctpop32(cpu->cfg.pmu_mask);

    visit_type_uint8(v, name, &pmu_num, errp);
}

static const PropertyInfo prop_pmu_num = {
    .name = "pmu-num",
    .get = prop_pmu_num_get,
    .set = prop_pmu_num_set,
};

static void prop_pmu_mask_set(Object *obj, Visitor *v, const char *name,
                             void *opaque, Error **errp)
{
    RISCVCPU *cpu = RISCV_CPU(obj);
    uint32_t value;
    uint8_t pmu_num;

    visit_type_uint32(v, name, &value, errp);

    if (value != cpu->cfg.pmu_mask && riscv_cpu_is_vendor(obj)) {
        cpu_set_prop_err(cpu, name, errp);
        error_append_hint(errp, "Current '%s' val: %x\n",
                          name, cpu->cfg.pmu_mask);
        return;
    }

    pmu_num = ctpop32(value);

    if (pmu_num > (RV_MAX_MHPMCOUNTERS - 3)) {
        error_setg(errp, "Number of counters exceeds maximum available");
        return;
    }

    cpu_option_add_user_setting(name, value);
    cpu->cfg.pmu_mask = value;
}

static void prop_pmu_mask_get(Object *obj, Visitor *v, const char *name,
                             void *opaque, Error **errp)
{
    uint8_t pmu_mask = RISCV_CPU(obj)->cfg.pmu_mask;

    visit_type_uint8(v, name, &pmu_mask, errp);
}

static const PropertyInfo prop_pmu_mask = {
    .name = "pmu-mask",
    .get = prop_pmu_mask_get,
    .set = prop_pmu_mask_set,
};

static void prop_mmu_set(Object *obj, Visitor *v, const char *name,
                         void *opaque, Error **errp)
{
    RISCVCPU *cpu = RISCV_CPU(obj);
    bool value;

    visit_type_bool(v, name, &value, errp);

    if (cpu->cfg.mmu != value && riscv_cpu_is_vendor(obj)) {
        cpu_set_prop_err(cpu, "mmu", errp);
        return;
    }

    cpu_option_add_user_setting(name, value);
    cpu->cfg.mmu = value;
}

static void prop_mmu_get(Object *obj, Visitor *v, const char *name,
                         void *opaque, Error **errp)
{
    bool value = RISCV_CPU(obj)->cfg.mmu;

    visit_type_bool(v, name, &value, errp);
}

static const PropertyInfo prop_mmu = {
    .name = "mmu",
    .get = prop_mmu_get,
    .set = prop_mmu_set,
};

static void prop_pmp_set(Object *obj, Visitor *v, const char *name,
                         void *opaque, Error **errp)
{
    RISCVCPU *cpu = RISCV_CPU(obj);
    bool value;

    visit_type_bool(v, name, &value, errp);

    if (cpu->cfg.pmp != value && riscv_cpu_is_vendor(obj)) {
        cpu_set_prop_err(cpu, name, errp);
        return;
    }

    cpu_option_add_user_setting(name, value);
    cpu->cfg.pmp = value;
}

static void prop_pmp_get(Object *obj, Visitor *v, const char *name,
                         void *opaque, Error **errp)
{
    bool value = RISCV_CPU(obj)->cfg.pmp;

    visit_type_bool(v, name, &value, errp);
}

static const PropertyInfo prop_pmp = {
    .name = "pmp",
    .get = prop_pmp_get,
    .set = prop_pmp_set,
};

static int priv_spec_from_str(const char *priv_spec_str)
{
    int priv_version = -1;

    if (!g_strcmp0(priv_spec_str, PRIV_VER_1_13_0_STR)) {
        priv_version = PRIV_VERSION_1_13_0;
    } else if (!g_strcmp0(priv_spec_str, PRIV_VER_1_12_0_STR)) {
        priv_version = PRIV_VERSION_1_12_0;
    } else if (!g_strcmp0(priv_spec_str, PRIV_VER_1_11_0_STR)) {
        priv_version = PRIV_VERSION_1_11_0;
    } else if (!g_strcmp0(priv_spec_str, PRIV_VER_1_10_0_STR)) {
        priv_version = PRIV_VERSION_1_10_0;
    }

    return priv_version;
}

const char *priv_spec_to_str(int priv_version)
{
    switch (priv_version) {
    case PRIV_VERSION_1_10_0:
        return PRIV_VER_1_10_0_STR;
    case PRIV_VERSION_1_11_0:
        return PRIV_VER_1_11_0_STR;
    case PRIV_VERSION_1_12_0:
        return PRIV_VER_1_12_0_STR;
    case PRIV_VERSION_1_13_0:
        return PRIV_VER_1_13_0_STR;
    default:
        return NULL;
    }
}

static void prop_priv_spec_set(Object *obj, Visitor *v, const char *name,
                               void *opaque, Error **errp)
{
    RISCVCPU *cpu = RISCV_CPU(obj);
    g_autofree char *value = NULL;
    int priv_version = -1;

    visit_type_str(v, name, &value, errp);

    priv_version = priv_spec_from_str(value);
    if (priv_version < 0) {
        error_setg(errp, "Unsupported privilege spec version '%s'", value);
        return;
    }

    if (priv_version != cpu->env.priv_ver && riscv_cpu_is_vendor(obj)) {
        cpu_set_prop_err(cpu, name, errp);
        error_append_hint(errp, "Current '%s' val: %s\n", name,
                          object_property_get_str(obj, name, NULL));
        return;
    }

    cpu_option_add_user_setting(name, priv_version);
    cpu->env.priv_ver = priv_version;
}

static void prop_priv_spec_get(Object *obj, Visitor *v, const char *name,
                               void *opaque, Error **errp)
{
    RISCVCPU *cpu = RISCV_CPU(obj);
    const char *value = priv_spec_to_str(cpu->env.priv_ver);

    visit_type_str(v, name, (char **)&value, errp);
}

static const PropertyInfo prop_priv_spec = {
    .name = "priv_spec",
    .get = prop_priv_spec_get,
    .set = prop_priv_spec_set,
};

static void prop_vext_spec_set(Object *obj, Visitor *v, const char *name,
                               void *opaque, Error **errp)
{
    RISCVCPU *cpu = RISCV_CPU(obj);
    g_autofree char *value = NULL;

    visit_type_str(v, name, &value, errp);

    if (g_strcmp0(value, VEXT_VER_1_00_0_STR) != 0) {
        error_setg(errp, "Unsupported vector spec version '%s'", value);
        return;
    }

    cpu_option_add_user_setting(name, VEXT_VERSION_1_00_0);
    cpu->env.vext_ver = VEXT_VERSION_1_00_0;
}

static void prop_vext_spec_get(Object *obj, Visitor *v, const char *name,
                               void *opaque, Error **errp)
{
    const char *value = VEXT_VER_1_00_0_STR;

    visit_type_str(v, name, (char **)&value, errp);
}

static const PropertyInfo prop_vext_spec = {
    .name = "vext_spec",
    .get = prop_vext_spec_get,
    .set = prop_vext_spec_set,
};

static void prop_vlen_set(Object *obj, Visitor *v, const char *name,
                         void *opaque, Error **errp)
{
    RISCVCPU *cpu = RISCV_CPU(obj);
    uint16_t value;

    if (!visit_type_uint16(v, name, &value, errp)) {
        return;
    }

    if (!is_power_of_2(value)) {
        error_setg(errp, "Vector extension VLEN must be power of 2");
        return;
    }

    if (value != cpu->cfg.vlenb && riscv_cpu_is_vendor(obj)) {
        cpu_set_prop_err(cpu, name, errp);
        error_append_hint(errp, "Current '%s' val: %u\n",
                          name, cpu->cfg.vlenb << 3);
        return;
    }

    cpu_option_add_user_setting(name, value);
    cpu->cfg.vlenb = value >> 3;
}

static void prop_vlen_get(Object *obj, Visitor *v, const char *name,
                         void *opaque, Error **errp)
{
    uint16_t value = RISCV_CPU(obj)->cfg.vlenb << 3;

    visit_type_uint16(v, name, &value, errp);
}

static const PropertyInfo prop_vlen = {
    .name = "vlen",
    .get = prop_vlen_get,
    .set = prop_vlen_set,
};

static void prop_elen_set(Object *obj, Visitor *v, const char *name,
                         void *opaque, Error **errp)
{
    RISCVCPU *cpu = RISCV_CPU(obj);
    uint16_t value;

    if (!visit_type_uint16(v, name, &value, errp)) {
        return;
    }

    if (!is_power_of_2(value)) {
        error_setg(errp, "Vector extension ELEN must be power of 2");
        return;
    }

    if (value != cpu->cfg.elen && riscv_cpu_is_vendor(obj)) {
        cpu_set_prop_err(cpu, name, errp);
        error_append_hint(errp, "Current '%s' val: %u\n",
                          name, cpu->cfg.elen);
        return;
    }

    cpu_option_add_user_setting(name, value);
    cpu->cfg.elen = value;
}

static void prop_elen_get(Object *obj, Visitor *v, const char *name,
                         void *opaque, Error **errp)
{
    uint16_t value = RISCV_CPU(obj)->cfg.elen;

    visit_type_uint16(v, name, &value, errp);
}

static const PropertyInfo prop_elen = {
    .name = "elen",
    .get = prop_elen_get,
    .set = prop_elen_set,
};

static void prop_cbom_blksize_set(Object *obj, Visitor *v, const char *name,
                                  void *opaque, Error **errp)
{
    RISCVCPU *cpu = RISCV_CPU(obj);
    uint16_t value;

    if (!visit_type_uint16(v, name, &value, errp)) {
        return;
    }

    if (value != cpu->cfg.cbom_blocksize && riscv_cpu_is_vendor(obj)) {
        cpu_set_prop_err(cpu, name, errp);
        error_append_hint(errp, "Current '%s' val: %u\n",
                          name, cpu->cfg.cbom_blocksize);
        return;
    }

    cpu_option_add_user_setting(name, value);
    cpu->cfg.cbom_blocksize = value;
}

static void prop_cbom_blksize_get(Object *obj, Visitor *v, const char *name,
                         void *opaque, Error **errp)
{
    uint16_t value = RISCV_CPU(obj)->cfg.cbom_blocksize;

    visit_type_uint16(v, name, &value, errp);
}

static const PropertyInfo prop_cbom_blksize = {
    .name = "cbom_blocksize",
    .get = prop_cbom_blksize_get,
    .set = prop_cbom_blksize_set,
};

static void prop_cbop_blksize_set(Object *obj, Visitor *v, const char *name,
                                  void *opaque, Error **errp)
{
    RISCVCPU *cpu = RISCV_CPU(obj);
    uint16_t value;

    if (!visit_type_uint16(v, name, &value, errp)) {
        return;
    }

    if (value != cpu->cfg.cbop_blocksize && riscv_cpu_is_vendor(obj)) {
        cpu_set_prop_err(cpu, name, errp);
        error_append_hint(errp, "Current '%s' val: %u\n",
                          name, cpu->cfg.cbop_blocksize);
        return;
    }

    cpu_option_add_user_setting(name, value);
    cpu->cfg.cbop_blocksize = value;
}

static void prop_cbop_blksize_get(Object *obj, Visitor *v, const char *name,
                         void *opaque, Error **errp)
{
    uint16_t value = RISCV_CPU(obj)->cfg.cbop_blocksize;

    visit_type_uint16(v, name, &value, errp);
}

static const PropertyInfo prop_cbop_blksize = {
    .name = "cbop_blocksize",
    .get = prop_cbop_blksize_get,
    .set = prop_cbop_blksize_set,
};

static void prop_cboz_blksize_set(Object *obj, Visitor *v, const char *name,
                                  void *opaque, Error **errp)
{
    RISCVCPU *cpu = RISCV_CPU(obj);
    uint16_t value;

    if (!visit_type_uint16(v, name, &value, errp)) {
        return;
    }

    if (value != cpu->cfg.cboz_blocksize && riscv_cpu_is_vendor(obj)) {
        cpu_set_prop_err(cpu, name, errp);
        error_append_hint(errp, "Current '%s' val: %u\n",
                          name, cpu->cfg.cboz_blocksize);
        return;
    }

    cpu_option_add_user_setting(name, value);
    cpu->cfg.cboz_blocksize = value;
}

static void prop_cboz_blksize_get(Object *obj, Visitor *v, const char *name,
                         void *opaque, Error **errp)
{
    uint16_t value = RISCV_CPU(obj)->cfg.cboz_blocksize;

    visit_type_uint16(v, name, &value, errp);
}

static const PropertyInfo prop_cboz_blksize = {
    .name = "cboz_blocksize",
    .get = prop_cboz_blksize_get,
    .set = prop_cboz_blksize_set,
};

static void prop_mvendorid_set(Object *obj, Visitor *v, const char *name,
                               void *opaque, Error **errp)
{
    bool dynamic_cpu = riscv_cpu_is_dynamic(obj);
    RISCVCPU *cpu = RISCV_CPU(obj);
    uint32_t prev_val = cpu->cfg.mvendorid;
    uint32_t value;

    if (!visit_type_uint32(v, name, &value, errp)) {
        return;
    }

    if (!dynamic_cpu && prev_val != value) {
        error_setg(errp, "Unable to change %s mvendorid (0x%x)",
                   object_get_typename(obj), prev_val);
        return;
    }

    cpu->cfg.mvendorid = value;
}

static void prop_mvendorid_get(Object *obj, Visitor *v, const char *name,
                               void *opaque, Error **errp)
{
    uint32_t value = RISCV_CPU(obj)->cfg.mvendorid;

    visit_type_uint32(v, name, &value, errp);
}

static const PropertyInfo prop_mvendorid = {
    .name = "mvendorid",
    .get = prop_mvendorid_get,
    .set = prop_mvendorid_set,
};

static void prop_mimpid_set(Object *obj, Visitor *v, const char *name,
                            void *opaque, Error **errp)
{
    bool dynamic_cpu = riscv_cpu_is_dynamic(obj);
    RISCVCPU *cpu = RISCV_CPU(obj);
    uint64_t prev_val = cpu->cfg.mimpid;
    uint64_t value;

    if (!visit_type_uint64(v, name, &value, errp)) {
        return;
    }

    if (!dynamic_cpu && prev_val != value) {
        error_setg(errp, "Unable to change %s mimpid (0x%" PRIu64 ")",
                   object_get_typename(obj), prev_val);
        return;
    }

    cpu->cfg.mimpid = value;
}

static void prop_mimpid_get(Object *obj, Visitor *v, const char *name,
                            void *opaque, Error **errp)
{
    uint64_t value = RISCV_CPU(obj)->cfg.mimpid;

    visit_type_uint64(v, name, &value, errp);
}

static const PropertyInfo prop_mimpid = {
    .name = "mimpid",
    .get = prop_mimpid_get,
    .set = prop_mimpid_set,
};

static void prop_marchid_set(Object *obj, Visitor *v, const char *name,
                             void *opaque, Error **errp)
{
    bool dynamic_cpu = riscv_cpu_is_dynamic(obj);
    RISCVCPU *cpu = RISCV_CPU(obj);
    uint64_t prev_val = cpu->cfg.marchid;
    uint64_t value, invalid_val;
    uint32_t mxlen = 0;

    if (!visit_type_uint64(v, name, &value, errp)) {
        return;
    }

    if (!dynamic_cpu && prev_val != value) {
        error_setg(errp, "Unable to change %s marchid (0x%" PRIu64 ")",
                   object_get_typename(obj), prev_val);
        return;
    }

    switch (riscv_cpu_mxl(&cpu->env)) {
    case MXL_RV32:
        mxlen = 32;
        break;
    case MXL_RV64:
    case MXL_RV128:
        mxlen = 64;
        break;
    default:
        g_assert_not_reached();
    }

    invalid_val = 1LL << (mxlen - 1);

    if (value == invalid_val) {
        error_setg(errp, "Unable to set marchid with MSB (%u) bit set "
                         "and the remaining bits zero", mxlen);
        return;
    }

    cpu->cfg.marchid = value;
}

static void prop_marchid_get(Object *obj, Visitor *v, const char *name,
                             void *opaque, Error **errp)
{
    uint64_t value = RISCV_CPU(obj)->cfg.marchid;

    visit_type_uint64(v, name, &value, errp);
}

static const PropertyInfo prop_marchid = {
    .name = "marchid",
    .get = prop_marchid_get,
    .set = prop_marchid_set,
};

/*
 * RVA22U64 defines some 'named features' that are cache
 * related: Za64rs, Zic64b, Ziccif, Ziccrse, Ziccamoa
 * and Zicclsm. They are always implemented in TCG and
 * doesn't need to be manually enabled by the profile.
 */
static RISCVCPUProfile RVA22U64 = {
    .parent = NULL,
    .name = "rva22u64",
    .misa_ext = RVI | RVM | RVA | RVF | RVD | RVC | RVU,
    .priv_spec = RISCV_PROFILE_ATTR_UNUSED,
    .satp_mode = RISCV_PROFILE_ATTR_UNUSED,
    .ext_offsets = {
        CPU_CFG_OFFSET(ext_zicsr), CPU_CFG_OFFSET(ext_zihintpause),
        CPU_CFG_OFFSET(ext_zba), CPU_CFG_OFFSET(ext_zbb),
        CPU_CFG_OFFSET(ext_zbs), CPU_CFG_OFFSET(ext_zfhmin),
        CPU_CFG_OFFSET(ext_zkt), CPU_CFG_OFFSET(ext_zicntr),
        CPU_CFG_OFFSET(ext_zihpm), CPU_CFG_OFFSET(ext_zicbom),
        CPU_CFG_OFFSET(ext_zicbop), CPU_CFG_OFFSET(ext_zicboz),

        /* mandatory named features for this profile */
        CPU_CFG_OFFSET(ext_zic64b),

        RISCV_PROFILE_EXT_LIST_END
    }
};

/*
 * As with RVA22U64, RVA22S64 also defines 'named features'.
 *
 * Cache related features that we consider enabled since we don't
 * implement cache: Ssccptr
 *
 * Other named features that we already implement: Sstvecd, Sstvala,
 * Sscounterenw
 *
 * The remaining features/extensions comes from RVA22U64.
 */
static RISCVCPUProfile RVA22S64 = {
    .parent = &RVA22U64,
    .name = "rva22s64",
    .misa_ext = RVS,
    .priv_spec = PRIV_VERSION_1_12_0,
    .satp_mode = VM_1_10_SV39,
    .ext_offsets = {
        /* rva22s64 exts */
        CPU_CFG_OFFSET(ext_zifencei), CPU_CFG_OFFSET(ext_svpbmt),
        CPU_CFG_OFFSET(ext_svinval), CPU_CFG_OFFSET(ext_svade),

        RISCV_PROFILE_EXT_LIST_END
    }
};

RISCVCPUProfile *riscv_profiles[] = {
    &RVA22U64,
    &RVA22S64,
    NULL,
};

static RISCVCPUImpliedExtsRule RVA_IMPLIED = {
    .is_misa = true,
    .ext = RVA,
    .implied_multi_exts = {
        CPU_CFG_OFFSET(ext_zalrsc), CPU_CFG_OFFSET(ext_zaamo),

        RISCV_IMPLIED_EXTS_RULE_END
    },
};

static RISCVCPUImpliedExtsRule RVD_IMPLIED = {
    .is_misa = true,
    .ext = RVD,
    .implied_misa_exts = RVF,
    .implied_multi_exts = { RISCV_IMPLIED_EXTS_RULE_END },
};

static RISCVCPUImpliedExtsRule RVF_IMPLIED = {
    .is_misa = true,
    .ext = RVF,
    .implied_multi_exts = {
        CPU_CFG_OFFSET(ext_zicsr),

        RISCV_IMPLIED_EXTS_RULE_END
    },
};

static RISCVCPUImpliedExtsRule RVM_IMPLIED = {
    .is_misa = true,
    .ext = RVM,
    .implied_multi_exts = {
        CPU_CFG_OFFSET(ext_zmmul),

        RISCV_IMPLIED_EXTS_RULE_END
    },
};

static RISCVCPUImpliedExtsRule RVV_IMPLIED = {
    .is_misa = true,
    .ext = RVV,
    .implied_multi_exts = {
        CPU_CFG_OFFSET(ext_zve64d),

        RISCV_IMPLIED_EXTS_RULE_END
    },
};

static RISCVCPUImpliedExtsRule ZCB_IMPLIED = {
    .ext = CPU_CFG_OFFSET(ext_zcb),
    .implied_multi_exts = {
        CPU_CFG_OFFSET(ext_zca),

        RISCV_IMPLIED_EXTS_RULE_END
    },
};

static RISCVCPUImpliedExtsRule ZCD_IMPLIED = {
    .ext = CPU_CFG_OFFSET(ext_zcd),
    .implied_misa_exts = RVD,
    .implied_multi_exts = {
        CPU_CFG_OFFSET(ext_zca),

        RISCV_IMPLIED_EXTS_RULE_END
    },
};

static RISCVCPUImpliedExtsRule ZCE_IMPLIED = {
    .ext = CPU_CFG_OFFSET(ext_zce),
    .implied_multi_exts = {
        CPU_CFG_OFFSET(ext_zcb), CPU_CFG_OFFSET(ext_zcmp),
        CPU_CFG_OFFSET(ext_zcmt),

        RISCV_IMPLIED_EXTS_RULE_END
    },
};

static RISCVCPUImpliedExtsRule ZCF_IMPLIED = {
    .ext = CPU_CFG_OFFSET(ext_zcf),
    .implied_misa_exts = RVF,
    .implied_multi_exts = {
        CPU_CFG_OFFSET(ext_zca),

        RISCV_IMPLIED_EXTS_RULE_END
    },
};

static RISCVCPUImpliedExtsRule ZCMP_IMPLIED = {
    .ext = CPU_CFG_OFFSET(ext_zcmp),
    .implied_multi_exts = {
        CPU_CFG_OFFSET(ext_zca),

        RISCV_IMPLIED_EXTS_RULE_END
    },
};

static RISCVCPUImpliedExtsRule ZCMT_IMPLIED = {
    .ext = CPU_CFG_OFFSET(ext_zcmt),
    .implied_multi_exts = {
        CPU_CFG_OFFSET(ext_zca), CPU_CFG_OFFSET(ext_zicsr),

        RISCV_IMPLIED_EXTS_RULE_END
    },
};

static RISCVCPUImpliedExtsRule ZDINX_IMPLIED = {
    .ext = CPU_CFG_OFFSET(ext_zdinx),
    .implied_multi_exts = {
        CPU_CFG_OFFSET(ext_zfinx),

        RISCV_IMPLIED_EXTS_RULE_END
    },
};

static RISCVCPUImpliedExtsRule ZFA_IMPLIED = {
    .ext = CPU_CFG_OFFSET(ext_zfa),
    .implied_misa_exts = RVF,
    .implied_multi_exts = { RISCV_IMPLIED_EXTS_RULE_END },
};

static RISCVCPUImpliedExtsRule ZFBFMIN_IMPLIED = {
    .ext = CPU_CFG_OFFSET(ext_zfbfmin),
    .implied_misa_exts = RVF,
    .implied_multi_exts = { RISCV_IMPLIED_EXTS_RULE_END },
};

static RISCVCPUImpliedExtsRule ZFH_IMPLIED = {
    .ext = CPU_CFG_OFFSET(ext_zfh),
    .implied_multi_exts = {
        CPU_CFG_OFFSET(ext_zfhmin),

        RISCV_IMPLIED_EXTS_RULE_END
    },
};

static RISCVCPUImpliedExtsRule ZFHMIN_IMPLIED = {
    .ext = CPU_CFG_OFFSET(ext_zfhmin),
    .implied_misa_exts = RVF,
    .implied_multi_exts = { RISCV_IMPLIED_EXTS_RULE_END },
};

static RISCVCPUImpliedExtsRule ZFINX_IMPLIED = {
    .ext = CPU_CFG_OFFSET(ext_zfinx),
    .implied_multi_exts = {
        CPU_CFG_OFFSET(ext_zicsr),

        RISCV_IMPLIED_EXTS_RULE_END
    },
};

static RISCVCPUImpliedExtsRule ZHINX_IMPLIED = {
    .ext = CPU_CFG_OFFSET(ext_zhinx),
    .implied_multi_exts = {
        CPU_CFG_OFFSET(ext_zhinxmin),

        RISCV_IMPLIED_EXTS_RULE_END
    },
};

static RISCVCPUImpliedExtsRule ZHINXMIN_IMPLIED = {
    .ext = CPU_CFG_OFFSET(ext_zhinxmin),
    .implied_multi_exts = {
        CPU_CFG_OFFSET(ext_zfinx),

        RISCV_IMPLIED_EXTS_RULE_END
    },
};

static RISCVCPUImpliedExtsRule ZICNTR_IMPLIED = {
    .ext = CPU_CFG_OFFSET(ext_zicntr),
    .implied_multi_exts = {
        CPU_CFG_OFFSET(ext_zicsr),

        RISCV_IMPLIED_EXTS_RULE_END
    },
};

static RISCVCPUImpliedExtsRule ZIHPM_IMPLIED = {
    .ext = CPU_CFG_OFFSET(ext_zihpm),
    .implied_multi_exts = {
        CPU_CFG_OFFSET(ext_zicsr),

        RISCV_IMPLIED_EXTS_RULE_END
    },
};

static RISCVCPUImpliedExtsRule ZK_IMPLIED = {
    .ext = CPU_CFG_OFFSET(ext_zk),
    .implied_multi_exts = {
        CPU_CFG_OFFSET(ext_zkn), CPU_CFG_OFFSET(ext_zkr),
        CPU_CFG_OFFSET(ext_zkt),

        RISCV_IMPLIED_EXTS_RULE_END
    },
};

static RISCVCPUImpliedExtsRule ZKN_IMPLIED = {
    .ext = CPU_CFG_OFFSET(ext_zkn),
    .implied_multi_exts = {
        CPU_CFG_OFFSET(ext_zbkb), CPU_CFG_OFFSET(ext_zbkc),
        CPU_CFG_OFFSET(ext_zbkx), CPU_CFG_OFFSET(ext_zkne),
        CPU_CFG_OFFSET(ext_zknd), CPU_CFG_OFFSET(ext_zknh),

        RISCV_IMPLIED_EXTS_RULE_END
    },
};

static RISCVCPUImpliedExtsRule ZKS_IMPLIED = {
    .ext = CPU_CFG_OFFSET(ext_zks),
    .implied_multi_exts = {
        CPU_CFG_OFFSET(ext_zbkb), CPU_CFG_OFFSET(ext_zbkc),
        CPU_CFG_OFFSET(ext_zbkx), CPU_CFG_OFFSET(ext_zksed),
        CPU_CFG_OFFSET(ext_zksh),

        RISCV_IMPLIED_EXTS_RULE_END
    },
};

static RISCVCPUImpliedExtsRule ZVBB_IMPLIED = {
    .ext = CPU_CFG_OFFSET(ext_zvbb),
    .implied_multi_exts = {
        CPU_CFG_OFFSET(ext_zvkb),

        RISCV_IMPLIED_EXTS_RULE_END
    },
};

static RISCVCPUImpliedExtsRule ZVE32F_IMPLIED = {
    .ext = CPU_CFG_OFFSET(ext_zve32f),
    .implied_misa_exts = RVF,
    .implied_multi_exts = {
        CPU_CFG_OFFSET(ext_zve32x),

        RISCV_IMPLIED_EXTS_RULE_END
    },
};

static RISCVCPUImpliedExtsRule ZVE32X_IMPLIED = {
    .ext = CPU_CFG_OFFSET(ext_zve32x),
    .implied_multi_exts = {
        CPU_CFG_OFFSET(ext_zicsr),

        RISCV_IMPLIED_EXTS_RULE_END
    },
};

static RISCVCPUImpliedExtsRule ZVE64D_IMPLIED = {
    .ext = CPU_CFG_OFFSET(ext_zve64d),
    .implied_misa_exts = RVD,
    .implied_multi_exts = {
        CPU_CFG_OFFSET(ext_zve64f),

        RISCV_IMPLIED_EXTS_RULE_END
    },
};

static RISCVCPUImpliedExtsRule ZVE64F_IMPLIED = {
    .ext = CPU_CFG_OFFSET(ext_zve64f),
    .implied_misa_exts = RVF,
    .implied_multi_exts = {
        CPU_CFG_OFFSET(ext_zve32f), CPU_CFG_OFFSET(ext_zve64x),

        RISCV_IMPLIED_EXTS_RULE_END
    },
};

static RISCVCPUImpliedExtsRule ZVE64X_IMPLIED = {
    .ext = CPU_CFG_OFFSET(ext_zve64x),
    .implied_multi_exts = {
        CPU_CFG_OFFSET(ext_zve32x),

        RISCV_IMPLIED_EXTS_RULE_END
    },
};

static RISCVCPUImpliedExtsRule ZVFBFMIN_IMPLIED = {
    .ext = CPU_CFG_OFFSET(ext_zvfbfmin),
    .implied_multi_exts = {
        CPU_CFG_OFFSET(ext_zve32f),

        RISCV_IMPLIED_EXTS_RULE_END
    },
};

static RISCVCPUImpliedExtsRule ZVFBFWMA_IMPLIED = {
    .ext = CPU_CFG_OFFSET(ext_zvfbfwma),
    .implied_multi_exts = {
        CPU_CFG_OFFSET(ext_zvfbfmin), CPU_CFG_OFFSET(ext_zfbfmin),

        RISCV_IMPLIED_EXTS_RULE_END
    },
};

static RISCVCPUImpliedExtsRule ZVFH_IMPLIED = {
    .ext = CPU_CFG_OFFSET(ext_zvfh),
    .implied_multi_exts = {
        CPU_CFG_OFFSET(ext_zvfhmin), CPU_CFG_OFFSET(ext_zfhmin),

        RISCV_IMPLIED_EXTS_RULE_END
    },
};

static RISCVCPUImpliedExtsRule ZVFHMIN_IMPLIED = {
    .ext = CPU_CFG_OFFSET(ext_zvfhmin),
    .implied_multi_exts = {
        CPU_CFG_OFFSET(ext_zve32f),

        RISCV_IMPLIED_EXTS_RULE_END
    },
};

static RISCVCPUImpliedExtsRule ZVKN_IMPLIED = {
    .ext = CPU_CFG_OFFSET(ext_zvkn),
    .implied_multi_exts = {
        CPU_CFG_OFFSET(ext_zvkned), CPU_CFG_OFFSET(ext_zvknhb),
        CPU_CFG_OFFSET(ext_zvkb), CPU_CFG_OFFSET(ext_zvkt),

        RISCV_IMPLIED_EXTS_RULE_END
    },
};

static RISCVCPUImpliedExtsRule ZVKNC_IMPLIED = {
    .ext = CPU_CFG_OFFSET(ext_zvknc),
    .implied_multi_exts = {
        CPU_CFG_OFFSET(ext_zvkn), CPU_CFG_OFFSET(ext_zvbc),

        RISCV_IMPLIED_EXTS_RULE_END
    },
};

static RISCVCPUImpliedExtsRule ZVKNG_IMPLIED = {
    .ext = CPU_CFG_OFFSET(ext_zvkng),
    .implied_multi_exts = {
        CPU_CFG_OFFSET(ext_zvkn), CPU_CFG_OFFSET(ext_zvkg),

        RISCV_IMPLIED_EXTS_RULE_END
    },
};

static RISCVCPUImpliedExtsRule ZVKNHB_IMPLIED = {
    .ext = CPU_CFG_OFFSET(ext_zvknhb),
    .implied_multi_exts = {
        CPU_CFG_OFFSET(ext_zve64x),

        RISCV_IMPLIED_EXTS_RULE_END
    },
};

static RISCVCPUImpliedExtsRule ZVKS_IMPLIED = {
    .ext = CPU_CFG_OFFSET(ext_zvks),
    .implied_multi_exts = {
        CPU_CFG_OFFSET(ext_zvksed), CPU_CFG_OFFSET(ext_zvksh),
        CPU_CFG_OFFSET(ext_zvkb), CPU_CFG_OFFSET(ext_zvkt),

        RISCV_IMPLIED_EXTS_RULE_END
    },
};

static RISCVCPUImpliedExtsRule ZVKSC_IMPLIED = {
    .ext = CPU_CFG_OFFSET(ext_zvksc),
    .implied_multi_exts = {
        CPU_CFG_OFFSET(ext_zvks), CPU_CFG_OFFSET(ext_zvbc),

        RISCV_IMPLIED_EXTS_RULE_END
    },
};

static RISCVCPUImpliedExtsRule ZVKSG_IMPLIED = {
    .ext = CPU_CFG_OFFSET(ext_zvksg),
    .implied_multi_exts = {
        CPU_CFG_OFFSET(ext_zvks), CPU_CFG_OFFSET(ext_zvkg),

        RISCV_IMPLIED_EXTS_RULE_END
    },
};

RISCVCPUImpliedExtsRule *riscv_misa_ext_implied_rules[] = {
    &RVA_IMPLIED, &RVD_IMPLIED, &RVF_IMPLIED,
    &RVM_IMPLIED, &RVV_IMPLIED, NULL
};

RISCVCPUImpliedExtsRule *riscv_multi_ext_implied_rules[] = {
    &ZCB_IMPLIED, &ZCD_IMPLIED, &ZCE_IMPLIED,
    &ZCF_IMPLIED, &ZCMP_IMPLIED, &ZCMT_IMPLIED,
    &ZDINX_IMPLIED, &ZFA_IMPLIED, &ZFBFMIN_IMPLIED,
    &ZFH_IMPLIED, &ZFHMIN_IMPLIED, &ZFINX_IMPLIED,
    &ZHINX_IMPLIED, &ZHINXMIN_IMPLIED, &ZICNTR_IMPLIED,
    &ZIHPM_IMPLIED, &ZK_IMPLIED, &ZKN_IMPLIED,
    &ZKS_IMPLIED, &ZVBB_IMPLIED, &ZVE32F_IMPLIED,
    &ZVE32X_IMPLIED, &ZVE64D_IMPLIED, &ZVE64F_IMPLIED,
    &ZVE64X_IMPLIED, &ZVFBFMIN_IMPLIED, &ZVFBFWMA_IMPLIED,
    &ZVFH_IMPLIED, &ZVFHMIN_IMPLIED, &ZVKN_IMPLIED,
    &ZVKNC_IMPLIED, &ZVKNG_IMPLIED, &ZVKNHB_IMPLIED,
    &ZVKS_IMPLIED,  &ZVKSC_IMPLIED, &ZVKSG_IMPLIED,
    NULL
};

static Property riscv_cpu_properties[] = {
    DEFINE_PROP_BOOL("debug", RISCVCPU, cfg.debug, true),

    {.name = "pmu-mask", .info = &prop_pmu_mask},
    {.name = "pmu-num", .info = &prop_pmu_num}, /* Deprecated */

    {.name = "mmu", .info = &prop_mmu},
    {.name = "pmp", .info = &prop_pmp},

    {.name = "priv_spec", .info = &prop_priv_spec},
    {.name = "vext_spec", .info = &prop_vext_spec},

    {.name = "vlen", .info = &prop_vlen},
    {.name = "elen", .info = &prop_elen},

    {.name = "cbom_blocksize", .info = &prop_cbom_blksize},
    {.name = "cbop_blocksize", .info = &prop_cbop_blksize},
    {.name = "cboz_blocksize", .info = &prop_cboz_blksize},

     {.name = "mvendorid", .info = &prop_mvendorid},
     {.name = "mimpid", .info = &prop_mimpid},
     {.name = "marchid", .info = &prop_marchid},

#ifndef CONFIG_USER_ONLY
    DEFINE_PROP_UINT64("resetvec", RISCVCPU, env.resetvec, DEFAULT_RSTVEC),
#endif

    DEFINE_PROP_BOOL("short-isa-string", RISCVCPU, cfg.short_isa_string, false),

    DEFINE_PROP_BOOL("rvv_ta_all_1s", RISCVCPU, cfg.rvv_ta_all_1s, false),
    DEFINE_PROP_BOOL("rvv_ma_all_1s", RISCVCPU, cfg.rvv_ma_all_1s, false),

    /*
     * write_misa() is marked as experimental for now so mark
     * it with -x and default to 'false'.
     */
    DEFINE_PROP_BOOL("x-misa-w", RISCVCPU, cfg.misa_w, false),
    DEFINE_PROP_END_OF_LIST(),
};

#if defined(TARGET_RISCV64)
static void rva22u64_profile_cpu_init(Object *obj)
{
    rv64i_bare_cpu_init(obj);

    RVA22U64.enabled = true;
}

static void rva22s64_profile_cpu_init(Object *obj)
{
    rv64i_bare_cpu_init(obj);

    RVA22S64.enabled = true;
}
#endif

static const gchar *riscv_gdb_arch_name(CPUState *cs)
{
    RISCVCPU *cpu = RISCV_CPU(cs);
    CPURISCVState *env = &cpu->env;

    switch (riscv_cpu_mxl(env)) {
    case MXL_RV32:
        return "riscv:rv32";
    case MXL_RV64:
    case MXL_RV128:
        return "riscv:rv64";
    default:
        g_assert_not_reached();
    }
}

#ifndef CONFIG_USER_ONLY
static int64_t riscv_get_arch_id(CPUState *cs)
{
    RISCVCPU *cpu = RISCV_CPU(cs);

    return cpu->env.mhartid;
}

#include "hw/core/sysemu-cpu-ops.h"

static const struct SysemuCPUOps riscv_sysemu_ops = {
    .get_phys_page_debug = riscv_cpu_get_phys_page_debug,
    .write_elf64_note = riscv_cpu_write_elf64_note,
    .write_elf32_note = riscv_cpu_write_elf32_note,
    .legacy_vmsd = &vmstate_riscv_cpu,
};
#endif

static void riscv_cpu_common_class_init(ObjectClass *c, void *data)
{
    RISCVCPUClass *mcc = RISCV_CPU_CLASS(c);
    CPUClass *cc = CPU_CLASS(c);
    DeviceClass *dc = DEVICE_CLASS(c);
    ResettableClass *rc = RESETTABLE_CLASS(c);

    device_class_set_parent_realize(dc, riscv_cpu_realize,
                                    &mcc->parent_realize);

    resettable_class_set_parent_phases(rc, NULL, riscv_cpu_reset_hold, NULL,
                                       &mcc->parent_phases);

    cc->class_by_name = riscv_cpu_class_by_name;
    cc->has_work = riscv_cpu_has_work;
    cc->mmu_index = riscv_cpu_mmu_index;
    cc->dump_state = riscv_cpu_dump_state;
    cc->set_pc = riscv_cpu_set_pc;
    cc->get_pc = riscv_cpu_get_pc;
    cc->gdb_read_register = riscv_cpu_gdb_read_register;
    cc->gdb_write_register = riscv_cpu_gdb_write_register;
    cc->gdb_stop_before_watchpoint = true;
    cc->disas_set_info = riscv_cpu_disas_set_info;
#ifndef CONFIG_USER_ONLY
    cc->sysemu_ops = &riscv_sysemu_ops;
    cc->get_arch_id = riscv_get_arch_id;
#endif
    cc->gdb_arch_name = riscv_gdb_arch_name;

    device_class_set_props(dc, riscv_cpu_properties);
}

static void riscv_cpu_class_init(ObjectClass *c, void *data)
{
    RISCVCPUClass *mcc = RISCV_CPU_CLASS(c);

    mcc->misa_mxl_max = (uint32_t)(uintptr_t)data;
    riscv_cpu_validate_misa_mxl(mcc);
}

static void riscv_isa_string_ext(RISCVCPU *cpu, char **isa_str,
                                 int max_str_len)
{
    const RISCVIsaExtData *edata;
    char *old = *isa_str;
    char *new = *isa_str;

    for (edata = isa_edata_arr; edata && edata->name; edata++) {
        if (isa_ext_is_enabled(cpu, edata->ext_enable_offset)) {
            new = g_strconcat(old, "_", edata->name, NULL);
            g_free(old);
            old = new;
        }
    }

    *isa_str = new;
}

char *riscv_isa_string(RISCVCPU *cpu)
{
    RISCVCPUClass *mcc = RISCV_CPU_GET_CLASS(cpu);
    int i;
    const size_t maxlen = sizeof("rv128") + sizeof(riscv_single_letter_exts);
    char *isa_str = g_new(char, maxlen);
    int xlen = riscv_cpu_max_xlen(mcc);
    char *p = isa_str + snprintf(isa_str, maxlen, "rv%d", xlen);

    for (i = 0; i < sizeof(riscv_single_letter_exts) - 1; i++) {
        if (cpu->env.misa_ext & RV(riscv_single_letter_exts[i])) {
            *p++ = qemu_tolower(riscv_single_letter_exts[i]);
        }
    }
    *p = '\0';
    if (!cpu->cfg.short_isa_string) {
        riscv_isa_string_ext(cpu, &isa_str, maxlen);
    }
    return isa_str;
}

#ifndef CONFIG_USER_ONLY
static char **riscv_isa_extensions_list(RISCVCPU *cpu, int *count)
{
    int maxlen = ARRAY_SIZE(riscv_single_letter_exts) + ARRAY_SIZE(isa_edata_arr);
    char **extensions = g_new(char *, maxlen);

    for (int i = 0; i < sizeof(riscv_single_letter_exts) - 1; i++) {
        if (cpu->env.misa_ext & RV(riscv_single_letter_exts[i])) {
            extensions[*count] = g_new(char, 2);
            snprintf(extensions[*count], 2, "%c",
                     qemu_tolower(riscv_single_letter_exts[i]));
            (*count)++;
        }
    }

    for (const RISCVIsaExtData *edata = isa_edata_arr; edata->name; edata++) {
        if (isa_ext_is_enabled(cpu, edata->ext_enable_offset)) {
            extensions[*count] = g_strdup(edata->name);
            (*count)++;
        }
    }

    return extensions;
}

void riscv_isa_write_fdt(RISCVCPU *cpu, void *fdt, char *nodename)
{
    RISCVCPUClass *mcc = RISCV_CPU_GET_CLASS(cpu);
    const size_t maxlen = sizeof("rv128i");
    g_autofree char *isa_base = g_new(char, maxlen);
    g_autofree char *riscv_isa;
    char **isa_extensions;
    int count = 0;
    int xlen = riscv_cpu_max_xlen(mcc);

    riscv_isa = riscv_isa_string(cpu);
    qemu_fdt_setprop_string(fdt, nodename, "riscv,isa", riscv_isa);

    snprintf(isa_base, maxlen, "rv%di", xlen);
    qemu_fdt_setprop_string(fdt, nodename, "riscv,isa-base", isa_base);

    isa_extensions = riscv_isa_extensions_list(cpu, &count);
    qemu_fdt_setprop_string_array(fdt, nodename, "riscv,isa-extensions",
                                  isa_extensions, count);

    for (int i = 0; i < count; i++) {
        g_free(isa_extensions[i]);
    }

    g_free(isa_extensions);
}
#endif

#define DEFINE_CPU(type_name, misa_mxl_max, initfn)         \
    {                                                       \
        .name = (type_name),                                \
        .parent = TYPE_RISCV_CPU,                           \
        .instance_init = (initfn),                          \
        .class_init = riscv_cpu_class_init,                 \
        .class_data = (void *)(misa_mxl_max)                \
    }

#define DEFINE_DYNAMIC_CPU(type_name, misa_mxl_max, initfn) \
    {                                                       \
        .name = (type_name),                                \
        .parent = TYPE_RISCV_DYNAMIC_CPU,                   \
        .instance_init = (initfn),                          \
        .class_init = riscv_cpu_class_init,                 \
        .class_data = (void *)(misa_mxl_max)                \
    }

#define DEFINE_VENDOR_CPU(type_name, misa_mxl_max, initfn)  \
    {                                                       \
        .name = (type_name),                                \
        .parent = TYPE_RISCV_VENDOR_CPU,                    \
        .instance_init = (initfn),                          \
        .class_init = riscv_cpu_class_init,                 \
        .class_data = (void *)(misa_mxl_max)                \
    }

#define DEFINE_BARE_CPU(type_name, misa_mxl_max, initfn)    \
    {                                                       \
        .name = (type_name),                                \
        .parent = TYPE_RISCV_BARE_CPU,                      \
        .instance_init = (initfn),                          \
        .class_init = riscv_cpu_class_init,                 \
        .class_data = (void *)(misa_mxl_max)                \
    }

#define DEFINE_PROFILE_CPU(type_name, misa_mxl_max, initfn) \
    {                                                       \
        .name = (type_name),                                \
        .parent = TYPE_RISCV_BARE_CPU,                      \
        .instance_init = (initfn),                          \
        .class_init = riscv_cpu_class_init,                 \
        .class_data = (void *)(misa_mxl_max)                \
    }

static const TypeInfo riscv_cpu_type_infos[] = {
    {
        .name = TYPE_RISCV_CPU,
        .parent = TYPE_CPU,
        .instance_size = sizeof(RISCVCPU),
        .instance_align = __alignof(RISCVCPU),
        .instance_init = riscv_cpu_init,
        .instance_post_init = riscv_cpu_post_init,
        .abstract = true,
        .class_size = sizeof(RISCVCPUClass),
        .class_init = riscv_cpu_common_class_init,
    },
    {
        .name = TYPE_RISCV_DYNAMIC_CPU,
        .parent = TYPE_RISCV_CPU,
        .abstract = true,
    },
    {
        .name = TYPE_RISCV_VENDOR_CPU,
        .parent = TYPE_RISCV_CPU,
        .abstract = true,
    },
    {
        .name = TYPE_RISCV_BARE_CPU,
        .parent = TYPE_RISCV_CPU,
        .instance_init = riscv_bare_cpu_init,
        .abstract = true,
    },
#if defined(TARGET_RISCV32)
<<<<<<< HEAD
    DEFINE_CPU(TYPE_RISCV_CPU_BASE32,           rv32_base_cpu_init),
    DEFINE_CPU(TYPE_RISCV_CPU_IBEX,             rv32_ibex_cpu_init),
    DEFINE_CPU(TYPE_RISCV_CPU_SIFIVE_E31,       rv32_sifive_e_cpu_init),
    DEFINE_CPU(TYPE_RISCV_CPU_SIFIVE_E34,       rv32_imafcu_nommu_cpu_init),
    DEFINE_CPU(TYPE_RISCV_CPU_SIFIVE_U34,       rv32_sifive_u_cpu_init),
    DEFINE_CPU(TYPE_RISCV_CPU_TILLITIS_PICORV32, rv32_tillitis_picorv32_cpu_init),
=======
    DEFINE_DYNAMIC_CPU(TYPE_RISCV_CPU_ANY,       MXL_RV32,  riscv_any_cpu_init),
    DEFINE_DYNAMIC_CPU(TYPE_RISCV_CPU_MAX,       MXL_RV32,  riscv_max_cpu_init),
    DEFINE_DYNAMIC_CPU(TYPE_RISCV_CPU_BASE32,    MXL_RV32,  rv32_base_cpu_init),
    DEFINE_VENDOR_CPU(TYPE_RISCV_CPU_IBEX,       MXL_RV32,  rv32_ibex_cpu_init),
    DEFINE_VENDOR_CPU(TYPE_RISCV_CPU_SIFIVE_E31, MXL_RV32,  rv32_sifive_e_cpu_init),
    DEFINE_VENDOR_CPU(TYPE_RISCV_CPU_SIFIVE_E34, MXL_RV32,  rv32_imafcu_nommu_cpu_init),
    DEFINE_VENDOR_CPU(TYPE_RISCV_CPU_SIFIVE_U34, MXL_RV32,  rv32_sifive_u_cpu_init),
    DEFINE_BARE_CPU(TYPE_RISCV_CPU_RV32I,        MXL_RV32,  rv32i_bare_cpu_init),
    DEFINE_BARE_CPU(TYPE_RISCV_CPU_RV32E,        MXL_RV32,  rv32e_bare_cpu_init),
>>>>>>> c4d24250
#elif defined(TARGET_RISCV64)
    DEFINE_DYNAMIC_CPU(TYPE_RISCV_CPU_ANY,       MXL_RV64,  riscv_any_cpu_init),
    DEFINE_DYNAMIC_CPU(TYPE_RISCV_CPU_MAX,       MXL_RV64,  riscv_max_cpu_init),
    DEFINE_DYNAMIC_CPU(TYPE_RISCV_CPU_BASE64,    MXL_RV64,  rv64_base_cpu_init),
    DEFINE_VENDOR_CPU(TYPE_RISCV_CPU_SIFIVE_E51, MXL_RV64,  rv64_sifive_e_cpu_init),
    DEFINE_VENDOR_CPU(TYPE_RISCV_CPU_SIFIVE_U54, MXL_RV64,  rv64_sifive_u_cpu_init),
    DEFINE_VENDOR_CPU(TYPE_RISCV_CPU_SHAKTI_C,   MXL_RV64,  rv64_sifive_u_cpu_init),
    DEFINE_VENDOR_CPU(TYPE_RISCV_CPU_THEAD_C906, MXL_RV64,  rv64_thead_c906_cpu_init),
    DEFINE_VENDOR_CPU(TYPE_RISCV_CPU_VEYRON_V1,  MXL_RV64,  rv64_veyron_v1_cpu_init),
#ifdef CONFIG_TCG
    DEFINE_DYNAMIC_CPU(TYPE_RISCV_CPU_BASE128,   MXL_RV128, rv128_base_cpu_init),
#endif /* CONFIG_TCG */
    DEFINE_BARE_CPU(TYPE_RISCV_CPU_RV64I,        MXL_RV64,  rv64i_bare_cpu_init),
    DEFINE_BARE_CPU(TYPE_RISCV_CPU_RV64E,        MXL_RV64,  rv64e_bare_cpu_init),
    DEFINE_PROFILE_CPU(TYPE_RISCV_CPU_RVA22U64,  MXL_RV64,  rva22u64_profile_cpu_init),
    DEFINE_PROFILE_CPU(TYPE_RISCV_CPU_RVA22S64,  MXL_RV64,  rva22s64_profile_cpu_init),
#endif /* TARGET_RISCV64 */
};

DEFINE_TYPES(riscv_cpu_type_infos)<|MERGE_RESOLUTION|>--- conflicted
+++ resolved
@@ -2962,14 +2962,6 @@
         .abstract = true,
     },
 #if defined(TARGET_RISCV32)
-<<<<<<< HEAD
-    DEFINE_CPU(TYPE_RISCV_CPU_BASE32,           rv32_base_cpu_init),
-    DEFINE_CPU(TYPE_RISCV_CPU_IBEX,             rv32_ibex_cpu_init),
-    DEFINE_CPU(TYPE_RISCV_CPU_SIFIVE_E31,       rv32_sifive_e_cpu_init),
-    DEFINE_CPU(TYPE_RISCV_CPU_SIFIVE_E34,       rv32_imafcu_nommu_cpu_init),
-    DEFINE_CPU(TYPE_RISCV_CPU_SIFIVE_U34,       rv32_sifive_u_cpu_init),
-    DEFINE_CPU(TYPE_RISCV_CPU_TILLITIS_PICORV32, rv32_tillitis_picorv32_cpu_init),
-=======
     DEFINE_DYNAMIC_CPU(TYPE_RISCV_CPU_ANY,       MXL_RV32,  riscv_any_cpu_init),
     DEFINE_DYNAMIC_CPU(TYPE_RISCV_CPU_MAX,       MXL_RV32,  riscv_max_cpu_init),
     DEFINE_DYNAMIC_CPU(TYPE_RISCV_CPU_BASE32,    MXL_RV32,  rv32_base_cpu_init),
@@ -2979,7 +2971,6 @@
     DEFINE_VENDOR_CPU(TYPE_RISCV_CPU_SIFIVE_U34, MXL_RV32,  rv32_sifive_u_cpu_init),
     DEFINE_BARE_CPU(TYPE_RISCV_CPU_RV32I,        MXL_RV32,  rv32i_bare_cpu_init),
     DEFINE_BARE_CPU(TYPE_RISCV_CPU_RV32E,        MXL_RV32,  rv32e_bare_cpu_init),
->>>>>>> c4d24250
 #elif defined(TARGET_RISCV64)
     DEFINE_DYNAMIC_CPU(TYPE_RISCV_CPU_ANY,       MXL_RV64,  riscv_any_cpu_init),
     DEFINE_DYNAMIC_CPU(TYPE_RISCV_CPU_MAX,       MXL_RV64,  riscv_max_cpu_init),
