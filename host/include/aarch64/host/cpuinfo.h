/*
 * SPDX-License-Identifier: GPL-2.0-or-later
 * Host specific cpu identification for AArch64.
 */

#ifndef HOST_CPUINFO_H
#define HOST_CPUINFO_H

#define CPUINFO_ALWAYS          (1u << 0)  /* so cpuinfo is nonzero */
#define CPUINFO_LSE             (1u << 1)
#define CPUINFO_LSE2            (1u << 2)
#define CPUINFO_AES             (1u << 3)
<<<<<<< HEAD
#define CPUINFO_PMULL           (1u << 4)
=======
#define CPUINFO_BTI             (1u << 4)
>>>>>>> a97a8375

/* Initialized with a constructor. */
extern unsigned cpuinfo;

/*
 * We cannot rely on constructor ordering, so other constructors must
 * use the function interface rather than the variable above.
 */
unsigned cpuinfo_init(void);

#endif /* HOST_CPUINFO_H */<|MERGE_RESOLUTION|>--- conflicted
+++ resolved
@@ -10,11 +10,8 @@
 #define CPUINFO_LSE             (1u << 1)
 #define CPUINFO_LSE2            (1u << 2)
 #define CPUINFO_AES             (1u << 3)
-<<<<<<< HEAD
 #define CPUINFO_PMULL           (1u << 4)
-=======
-#define CPUINFO_BTI             (1u << 4)
->>>>>>> a97a8375
+#define CPUINFO_BTI             (1u << 5)
 
 /* Initialized with a constructor. */
 extern unsigned cpuinfo;
